--- conflicted
+++ resolved
@@ -1139,11 +1139,7 @@
 	val |= BIT(24);
 	writel(val, reg + SUN50I_H616_HDMI_CEC_CLK_REG);
 
-<<<<<<< HEAD
-	of_sunxi_ccu_probe(node, reg, &sun50i_h616_ccu_desc);
-=======
 	return devm_sunxi_ccu_probe(&pdev->dev, reg, &sun50i_h616_ccu_desc);
->>>>>>> 754e0b0e
 }
 
 static const struct of_device_id sun50i_h616_ccu_ids[] = {
