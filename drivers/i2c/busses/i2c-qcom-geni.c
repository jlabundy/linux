// SPDX-License-Identifier: GPL-2.0
// Copyright (c) 2017-2018, The Linux Foundation. All rights reserved.

#include <linux/acpi.h>
#include <linux/clk.h>
#include <linux/dmaengine.h>
#include <linux/dma-mapping.h>
#include <linux/dma/qcom-gpi-dma.h>
#include <linux/err.h>
#include <linux/i2c.h>
#include <linux/interrupt.h>
#include <linux/io.h>
#include <linux/module.h>
#include <linux/of.h>
#include <linux/platform_device.h>
#include <linux/pm_runtime.h>
#include <linux/qcom-geni-se.h>
#include <linux/spinlock.h>

#define SE_I2C_TX_TRANS_LEN		0x26c
#define SE_I2C_RX_TRANS_LEN		0x270
#define SE_I2C_SCL_COUNTERS		0x278

#define SE_I2C_ERR  (M_CMD_OVERRUN_EN | M_ILLEGAL_CMD_EN | M_CMD_FAILURE_EN |\
			M_GP_IRQ_1_EN | M_GP_IRQ_3_EN | M_GP_IRQ_4_EN)
#define SE_I2C_ABORT		BIT(1)

/* M_CMD OP codes for I2C */
#define I2C_WRITE		0x1
#define I2C_READ		0x2
#define I2C_WRITE_READ		0x3
#define I2C_ADDR_ONLY		0x4
#define I2C_BUS_CLEAR		0x6
#define I2C_STOP_ON_BUS		0x7
/* M_CMD params for I2C */
#define PRE_CMD_DELAY		BIT(0)
#define TIMESTAMP_BEFORE	BIT(1)
#define STOP_STRETCH		BIT(2)
#define TIMESTAMP_AFTER		BIT(3)
#define POST_COMMAND_DELAY	BIT(4)
#define IGNORE_ADD_NACK		BIT(6)
#define READ_FINISHED_WITH_ACK	BIT(7)
#define BYPASS_ADDR_PHASE	BIT(8)
#define SLV_ADDR_MSK		GENMASK(15, 9)
#define SLV_ADDR_SHFT		9
/* I2C SCL COUNTER fields */
#define HIGH_COUNTER_MSK	GENMASK(29, 20)
#define HIGH_COUNTER_SHFT	20
#define LOW_COUNTER_MSK		GENMASK(19, 10)
#define LOW_COUNTER_SHFT	10
#define CYCLE_COUNTER_MSK	GENMASK(9, 0)

#define I2C_PACK_TX		BIT(0)
#define I2C_PACK_RX		BIT(1)

enum geni_i2c_err_code {
	GP_IRQ0,
	NACK,
	GP_IRQ2,
	BUS_PROTO,
	ARB_LOST,
	GP_IRQ5,
	GENI_OVERRUN,
	GENI_ILLEGAL_CMD,
	GENI_ABORT_DONE,
	GENI_TIMEOUT,
};

#define DM_I2C_CB_ERR		((BIT(NACK) | BIT(BUS_PROTO) | BIT(ARB_LOST)) \
									<< 5)

#define I2C_AUTO_SUSPEND_DELAY	250
#define KHZ(freq)		(1000 * freq)
#define PACKING_BYTES_PW	4

#define ABORT_TIMEOUT		HZ
#define XFER_TIMEOUT		HZ
#define RST_TIMEOUT		HZ

struct geni_i2c_dev {
	struct geni_se se;
	u32 tx_wm;
	int irq;
	int err;
	struct i2c_adapter adap;
	struct completion done;
	struct i2c_msg *cur;
	int cur_wr;
	int cur_rd;
	spinlock_t lock;
	u32 clk_freq_out;
	const struct geni_i2c_clk_fld *clk_fld;
	int suspended;
	void *dma_buf;
	size_t xfer_len;
	dma_addr_t dma_addr;
	struct dma_chan *tx_c;
	struct dma_chan *rx_c;
	bool gpi_mode;
};

struct geni_i2c_err_log {
	int err;
	const char *msg;
};

static const struct geni_i2c_err_log gi2c_log[] = {
	[GP_IRQ0] = {-EIO, "Unknown I2C err GP_IRQ0"},
	[NACK] = {-ENXIO, "NACK: slv unresponsive, check its power/reset-ln"},
	[GP_IRQ2] = {-EIO, "Unknown I2C err GP IRQ2"},
	[BUS_PROTO] = {-EPROTO, "Bus proto err, noisy/unexpected start/stop"},
	[ARB_LOST] = {-EAGAIN, "Bus arbitration lost, clock line undriveable"},
	[GP_IRQ5] = {-EIO, "Unknown I2C err GP IRQ5"},
	[GENI_OVERRUN] = {-EIO, "Cmd overrun, check GENI cmd-state machine"},
	[GENI_ILLEGAL_CMD] = {-EIO, "Illegal cmd, check GENI cmd-state machine"},
	[GENI_ABORT_DONE] = {-ETIMEDOUT, "Abort after timeout successful"},
	[GENI_TIMEOUT] = {-ETIMEDOUT, "I2C TXN timed out"},
};

struct geni_i2c_clk_fld {
	u32	clk_freq_out;
	u8	clk_div;
	u8	t_high_cnt;
	u8	t_low_cnt;
	u8	t_cycle_cnt;
};

/*
 * Hardware uses the underlying formula to calculate time periods of
 * SCL clock cycle. Firmware uses some additional cycles excluded from the
 * below formula and it is confirmed that the time periods are within
 * specification limits.
 *
 * time of high period of SCL: t_high = (t_high_cnt * clk_div) / source_clock
 * time of low period of SCL: t_low = (t_low_cnt * clk_div) / source_clock
 * time of full period of SCL: t_cycle = (t_cycle_cnt * clk_div) / source_clock
 * clk_freq_out = t / t_cycle
 * source_clock = 19.2 MHz
 */
static const struct geni_i2c_clk_fld geni_i2c_clk_map[] = {
	{KHZ(100), 7, 10, 11, 26},
	{KHZ(400), 2,  5, 12, 24},
	{KHZ(1000), 1, 3,  9, 18},
};

static int geni_i2c_clk_map_idx(struct geni_i2c_dev *gi2c)
{
	int i;
	const struct geni_i2c_clk_fld *itr = geni_i2c_clk_map;

	for (i = 0; i < ARRAY_SIZE(geni_i2c_clk_map); i++, itr++) {
		if (itr->clk_freq_out == gi2c->clk_freq_out) {
			gi2c->clk_fld = itr;
			return 0;
		}
	}
	return -EINVAL;
}

static void qcom_geni_i2c_conf(struct geni_i2c_dev *gi2c)
{
	const struct geni_i2c_clk_fld *itr = gi2c->clk_fld;
	u32 val;

	writel_relaxed(0, gi2c->se.base + SE_GENI_CLK_SEL);

	val = (itr->clk_div << CLK_DIV_SHFT) | SER_CLK_EN;
	writel_relaxed(val, gi2c->se.base + GENI_SER_M_CLK_CFG);

	val = itr->t_high_cnt << HIGH_COUNTER_SHFT;
	val |= itr->t_low_cnt << LOW_COUNTER_SHFT;
	val |= itr->t_cycle_cnt;
	writel_relaxed(val, gi2c->se.base + SE_I2C_SCL_COUNTERS);
}

static void geni_i2c_err_misc(struct geni_i2c_dev *gi2c)
{
	u32 m_cmd = readl_relaxed(gi2c->se.base + SE_GENI_M_CMD0);
	u32 m_stat = readl_relaxed(gi2c->se.base + SE_GENI_M_IRQ_STATUS);
	u32 geni_s = readl_relaxed(gi2c->se.base + SE_GENI_STATUS);
	u32 geni_ios = readl_relaxed(gi2c->se.base + SE_GENI_IOS);
	u32 dma = readl_relaxed(gi2c->se.base + SE_GENI_DMA_MODE_EN);
	u32 rx_st, tx_st;

	if (dma) {
		rx_st = readl_relaxed(gi2c->se.base + SE_DMA_RX_IRQ_STAT);
		tx_st = readl_relaxed(gi2c->se.base + SE_DMA_TX_IRQ_STAT);
	} else {
		rx_st = readl_relaxed(gi2c->se.base + SE_GENI_RX_FIFO_STATUS);
		tx_st = readl_relaxed(gi2c->se.base + SE_GENI_TX_FIFO_STATUS);
	}
	dev_dbg(gi2c->se.dev, "DMA:%d tx_stat:0x%x, rx_stat:0x%x, irq-stat:0x%x\n",
		dma, tx_st, rx_st, m_stat);
	dev_dbg(gi2c->se.dev, "m_cmd:0x%x, geni_status:0x%x, geni_ios:0x%x\n",
		m_cmd, geni_s, geni_ios);
}

static void geni_i2c_err(struct geni_i2c_dev *gi2c, int err)
{
	if (!gi2c->err)
		gi2c->err = gi2c_log[err].err;
	if (gi2c->cur)
		dev_dbg(gi2c->se.dev, "len:%d, slv-addr:0x%x, RD/WR:%d\n",
			gi2c->cur->len, gi2c->cur->addr, gi2c->cur->flags);

	if (err != NACK && err != GENI_ABORT_DONE) {
		dev_err(gi2c->se.dev, "%s\n", gi2c_log[err].msg);
		geni_i2c_err_misc(gi2c);
	}
}

static irqreturn_t geni_i2c_irq(int irq, void *dev)
{
	struct geni_i2c_dev *gi2c = dev;
	void __iomem *base = gi2c->se.base;
	int j, p;
	u32 m_stat;
	u32 rx_st;
	u32 dm_tx_st;
	u32 dm_rx_st;
	u32 dma;
	u32 val;
	struct i2c_msg *cur;

	spin_lock(&gi2c->lock);
	m_stat = readl_relaxed(base + SE_GENI_M_IRQ_STATUS);
	rx_st = readl_relaxed(base + SE_GENI_RX_FIFO_STATUS);
	dm_tx_st = readl_relaxed(base + SE_DMA_TX_IRQ_STAT);
	dm_rx_st = readl_relaxed(base + SE_DMA_RX_IRQ_STAT);
	dma = readl_relaxed(base + SE_GENI_DMA_MODE_EN);
	cur = gi2c->cur;

	if (!cur ||
	    m_stat & (M_CMD_FAILURE_EN | M_CMD_ABORT_EN) ||
	    dm_rx_st & (DM_I2C_CB_ERR)) {
		if (m_stat & M_GP_IRQ_1_EN)
			geni_i2c_err(gi2c, NACK);
		if (m_stat & M_GP_IRQ_3_EN)
			geni_i2c_err(gi2c, BUS_PROTO);
		if (m_stat & M_GP_IRQ_4_EN)
			geni_i2c_err(gi2c, ARB_LOST);
		if (m_stat & M_CMD_OVERRUN_EN)
			geni_i2c_err(gi2c, GENI_OVERRUN);
		if (m_stat & M_ILLEGAL_CMD_EN)
			geni_i2c_err(gi2c, GENI_ILLEGAL_CMD);
		if (m_stat & M_CMD_ABORT_EN)
			geni_i2c_err(gi2c, GENI_ABORT_DONE);
		if (m_stat & M_GP_IRQ_0_EN)
			geni_i2c_err(gi2c, GP_IRQ0);

		/* Disable the TX Watermark interrupt to stop TX */
		if (!dma)
			writel_relaxed(0, base + SE_GENI_TX_WATERMARK_REG);
	} else if (dma) {
		dev_dbg(gi2c->se.dev, "i2c dma tx:0x%x, dma rx:0x%x\n",
			dm_tx_st, dm_rx_st);
	} else if (cur->flags & I2C_M_RD &&
		   m_stat & (M_RX_FIFO_WATERMARK_EN | M_RX_FIFO_LAST_EN)) {
		u32 rxcnt = rx_st & RX_FIFO_WC_MSK;

		for (j = 0; j < rxcnt; j++) {
			p = 0;
			val = readl_relaxed(base + SE_GENI_RX_FIFOn);
			while (gi2c->cur_rd < cur->len && p < sizeof(val)) {
				cur->buf[gi2c->cur_rd++] = val & 0xff;
				val >>= 8;
				p++;
			}
			if (gi2c->cur_rd == cur->len)
				break;
		}
	} else if (!(cur->flags & I2C_M_RD) &&
		   m_stat & M_TX_FIFO_WATERMARK_EN) {
		for (j = 0; j < gi2c->tx_wm; j++) {
			u32 temp;

			val = 0;
			p = 0;
			while (gi2c->cur_wr < cur->len && p < sizeof(val)) {
				temp = cur->buf[gi2c->cur_wr++];
				val |= temp << (p * 8);
				p++;
			}
			writel_relaxed(val, base + SE_GENI_TX_FIFOn);
			/* TX Complete, Disable the TX Watermark interrupt */
			if (gi2c->cur_wr == cur->len) {
				writel_relaxed(0, base + SE_GENI_TX_WATERMARK_REG);
				break;
			}
		}
	}

	if (m_stat)
		writel_relaxed(m_stat, base + SE_GENI_M_IRQ_CLEAR);

	if (dma && dm_tx_st)
		writel_relaxed(dm_tx_st, base + SE_DMA_TX_IRQ_CLR);
	if (dma && dm_rx_st)
		writel_relaxed(dm_rx_st, base + SE_DMA_RX_IRQ_CLR);

	/* if this is err with done-bit not set, handle that through timeout. */
	if (m_stat & M_CMD_DONE_EN || m_stat & M_CMD_ABORT_EN ||
	    dm_tx_st & TX_DMA_DONE || dm_tx_st & TX_RESET_DONE ||
	    dm_rx_st & RX_DMA_DONE || dm_rx_st & RX_RESET_DONE)
		complete(&gi2c->done);

	spin_unlock(&gi2c->lock);

	return IRQ_HANDLED;
}

static void geni_i2c_abort_xfer(struct geni_i2c_dev *gi2c)
{
	u32 val;
	unsigned long time_left = ABORT_TIMEOUT;
	unsigned long flags;

	spin_lock_irqsave(&gi2c->lock, flags);
	geni_i2c_err(gi2c, GENI_TIMEOUT);
	gi2c->cur = NULL;
	geni_se_abort_m_cmd(&gi2c->se);
	spin_unlock_irqrestore(&gi2c->lock, flags);
	do {
		time_left = wait_for_completion_timeout(&gi2c->done, time_left);
		val = readl_relaxed(gi2c->se.base + SE_GENI_M_IRQ_STATUS);
	} while (!(val & M_CMD_ABORT_EN) && time_left);

	if (!(val & M_CMD_ABORT_EN))
		dev_err(gi2c->se.dev, "Timeout abort_m_cmd\n");
}

static void geni_i2c_rx_fsm_rst(struct geni_i2c_dev *gi2c)
{
	u32 val;
	unsigned long time_left = RST_TIMEOUT;

	writel_relaxed(1, gi2c->se.base + SE_DMA_RX_FSM_RST);
	do {
		time_left = wait_for_completion_timeout(&gi2c->done, time_left);
		val = readl_relaxed(gi2c->se.base + SE_DMA_RX_IRQ_STAT);
	} while (!(val & RX_RESET_DONE) && time_left);

	if (!(val & RX_RESET_DONE))
		dev_err(gi2c->se.dev, "Timeout resetting RX_FSM\n");
}

static void geni_i2c_tx_fsm_rst(struct geni_i2c_dev *gi2c)
{
	u32 val;
	unsigned long time_left = RST_TIMEOUT;

	writel_relaxed(1, gi2c->se.base + SE_DMA_TX_FSM_RST);
	do {
		time_left = wait_for_completion_timeout(&gi2c->done, time_left);
		val = readl_relaxed(gi2c->se.base + SE_DMA_TX_IRQ_STAT);
	} while (!(val & TX_RESET_DONE) && time_left);

	if (!(val & TX_RESET_DONE))
		dev_err(gi2c->se.dev, "Timeout resetting TX_FSM\n");
}

static void geni_i2c_rx_msg_cleanup(struct geni_i2c_dev *gi2c,
				     struct i2c_msg *cur)
{
	gi2c->cur_rd = 0;
	if (gi2c->dma_buf) {
		if (gi2c->err)
			geni_i2c_rx_fsm_rst(gi2c);
		geni_se_rx_dma_unprep(&gi2c->se, gi2c->dma_addr, gi2c->xfer_len);
		i2c_put_dma_safe_msg_buf(gi2c->dma_buf, cur, !gi2c->err);
	}
}

static void geni_i2c_tx_msg_cleanup(struct geni_i2c_dev *gi2c,
				     struct i2c_msg *cur)
{
	gi2c->cur_wr = 0;
	if (gi2c->dma_buf) {
		if (gi2c->err)
			geni_i2c_tx_fsm_rst(gi2c);
		geni_se_tx_dma_unprep(&gi2c->se, gi2c->dma_addr, gi2c->xfer_len);
		i2c_put_dma_safe_msg_buf(gi2c->dma_buf, cur, !gi2c->err);
	}
}

static int geni_i2c_rx_one_msg(struct geni_i2c_dev *gi2c, struct i2c_msg *msg,
				u32 m_param)
{
	dma_addr_t rx_dma = 0;
	unsigned long time_left;
	void *dma_buf;
	struct geni_se *se = &gi2c->se;
	size_t len = msg->len;
	struct i2c_msg *cur;

	dma_buf = i2c_get_dma_safe_msg_buf(msg, 32);
	if (dma_buf)
		geni_se_select_mode(se, GENI_SE_DMA);
	else
		geni_se_select_mode(se, GENI_SE_FIFO);

	writel_relaxed(len, se->base + SE_I2C_RX_TRANS_LEN);
	geni_se_setup_m_cmd(se, I2C_READ, m_param);

	if (dma_buf && geni_se_rx_dma_prep(se, dma_buf, len, &rx_dma)) {
		geni_se_select_mode(se, GENI_SE_FIFO);
		i2c_put_dma_safe_msg_buf(dma_buf, msg, false);
		dma_buf = NULL;
	} else {
		gi2c->xfer_len = len;
		gi2c->dma_addr = rx_dma;
		gi2c->dma_buf = dma_buf;
	}

	cur = gi2c->cur;
	time_left = wait_for_completion_timeout(&gi2c->done, XFER_TIMEOUT);
	if (!time_left)
		geni_i2c_abort_xfer(gi2c);

	geni_i2c_rx_msg_cleanup(gi2c, cur);

	return gi2c->err;
}

static int geni_i2c_tx_one_msg(struct geni_i2c_dev *gi2c, struct i2c_msg *msg,
				u32 m_param)
{
	dma_addr_t tx_dma = 0;
	unsigned long time_left;
	void *dma_buf;
	struct geni_se *se = &gi2c->se;
	size_t len = msg->len;
	struct i2c_msg *cur;

	dma_buf = i2c_get_dma_safe_msg_buf(msg, 32);
	if (dma_buf)
		geni_se_select_mode(se, GENI_SE_DMA);
	else
		geni_se_select_mode(se, GENI_SE_FIFO);

	writel_relaxed(len, se->base + SE_I2C_TX_TRANS_LEN);
	geni_se_setup_m_cmd(se, I2C_WRITE, m_param);

	if (dma_buf && geni_se_tx_dma_prep(se, dma_buf, len, &tx_dma)) {
		geni_se_select_mode(se, GENI_SE_FIFO);
		i2c_put_dma_safe_msg_buf(dma_buf, msg, false);
		dma_buf = NULL;
	} else {
		gi2c->xfer_len = len;
		gi2c->dma_addr = tx_dma;
		gi2c->dma_buf = dma_buf;
	}

	if (!dma_buf) /* Get FIFO IRQ */
		writel_relaxed(1, se->base + SE_GENI_TX_WATERMARK_REG);

	cur = gi2c->cur;
	time_left = wait_for_completion_timeout(&gi2c->done, XFER_TIMEOUT);
	if (!time_left)
		geni_i2c_abort_xfer(gi2c);

	geni_i2c_tx_msg_cleanup(gi2c, cur);

	return gi2c->err;
}

static void i2c_gpi_cb_result(void *cb, const struct dmaengine_result *result)
{
	struct geni_i2c_dev *gi2c = cb;

	if (result->result != DMA_TRANS_NOERROR) {
		dev_err(gi2c->se.dev, "DMA txn failed:%d\n", result->result);
		gi2c->err = -EIO;
	} else if (result->residue) {
		dev_dbg(gi2c->se.dev, "DMA xfer has pending: %d\n", result->residue);
	}

	complete(&gi2c->done);
}

static void geni_i2c_gpi_unmap(struct geni_i2c_dev *gi2c, struct i2c_msg *msg,
			       void *tx_buf, dma_addr_t tx_addr,
			       void *rx_buf, dma_addr_t rx_addr)
{
	if (tx_buf) {
		dma_unmap_single(gi2c->se.dev->parent, tx_addr, msg->len, DMA_TO_DEVICE);
		i2c_put_dma_safe_msg_buf(tx_buf, msg, false);
	}

	if (rx_buf) {
		dma_unmap_single(gi2c->se.dev->parent, rx_addr, msg->len, DMA_FROM_DEVICE);
		i2c_put_dma_safe_msg_buf(rx_buf, msg, false);
	}
}

static int geni_i2c_gpi(struct geni_i2c_dev *gi2c, struct i2c_msg *msg,
			struct dma_slave_config *config, dma_addr_t *dma_addr_p,
			void **buf, unsigned int op, struct dma_chan *dma_chan)
{
	struct gpi_i2c_config *peripheral;
	unsigned int flags;
	void *dma_buf;
	dma_addr_t addr;
	enum dma_data_direction map_dirn;
	enum dma_transfer_direction dma_dirn;
	struct dma_async_tx_descriptor *desc;
	int ret;

	peripheral = config->peripheral_config;

	dma_buf = i2c_get_dma_safe_msg_buf(msg, 1);
	if (!dma_buf)
		return -ENOMEM;

	if (op == I2C_WRITE)
		map_dirn = DMA_TO_DEVICE;
	else
		map_dirn = DMA_FROM_DEVICE;

	addr = dma_map_single(gi2c->se.dev->parent, dma_buf, msg->len, map_dirn);
	if (dma_mapping_error(gi2c->se.dev->parent, addr)) {
		i2c_put_dma_safe_msg_buf(dma_buf, msg, false);
		return -ENOMEM;
	}

	/* set the length as message for rx txn */
	peripheral->rx_len = msg->len;
	peripheral->op = op;

	ret = dmaengine_slave_config(dma_chan, config);
	if (ret) {
		dev_err(gi2c->se.dev, "dma config error: %d for op:%d\n", ret, op);
		goto err_config;
	}

	peripheral->set_config = 0;
	peripheral->multi_msg = true;
	flags = DMA_PREP_INTERRUPT | DMA_CTRL_ACK;

	if (op == I2C_WRITE)
		dma_dirn = DMA_MEM_TO_DEV;
	else
		dma_dirn = DMA_DEV_TO_MEM;

	desc = dmaengine_prep_slave_single(dma_chan, addr, msg->len, dma_dirn, flags);
	if (!desc) {
		dev_err(gi2c->se.dev, "prep_slave_sg failed\n");
		ret = -EIO;
		goto err_config;
	}

	desc->callback_result = i2c_gpi_cb_result;
	desc->callback_param = gi2c;

	dmaengine_submit(desc);
	*dma_addr_p = addr;

	return 0;

err_config:
	dma_unmap_single(gi2c->se.dev->parent, addr, msg->len, map_dirn);
	i2c_put_dma_safe_msg_buf(dma_buf, msg, false);
	return ret;
}

static int geni_i2c_gpi_xfer(struct geni_i2c_dev *gi2c, struct i2c_msg msgs[], int num)
{
	struct dma_slave_config config = {};
	struct gpi_i2c_config peripheral = {};
	int i, ret = 0, timeout;
	dma_addr_t tx_addr, rx_addr;
	void *tx_buf = NULL, *rx_buf = NULL;
	const struct geni_i2c_clk_fld *itr = gi2c->clk_fld;

	config.peripheral_config = &peripheral;
	config.peripheral_size = sizeof(peripheral);

	peripheral.pack_enable = I2C_PACK_TX | I2C_PACK_RX;
	peripheral.cycle_count = itr->t_cycle_cnt;
	peripheral.high_count = itr->t_high_cnt;
	peripheral.low_count = itr->t_low_cnt;
	peripheral.clk_div = itr->clk_div;
	peripheral.set_config = 1;
	peripheral.multi_msg = false;

	for (i = 0; i < num; i++) {
		gi2c->cur = &msgs[i];
		gi2c->err = 0;
		dev_dbg(gi2c->se.dev, "msg[%d].len:%d\n", i, gi2c->cur->len);

		peripheral.stretch = 0;
		if (i < num - 1)
			peripheral.stretch = 1;

		peripheral.addr = msgs[i].addr;

		if (msgs[i].flags & I2C_M_RD) {
			ret =  geni_i2c_gpi(gi2c, &msgs[i], &config,
					    &rx_addr, &rx_buf, I2C_READ, gi2c->rx_c);
			if (ret)
				goto err;
		}

		ret =  geni_i2c_gpi(gi2c, &msgs[i], &config,
				    &tx_addr, &tx_buf, I2C_WRITE, gi2c->tx_c);
		if (ret)
			goto err;

		if (msgs[i].flags & I2C_M_RD)
			dma_async_issue_pending(gi2c->rx_c);
		dma_async_issue_pending(gi2c->tx_c);

		timeout = wait_for_completion_timeout(&gi2c->done, XFER_TIMEOUT);
		if (!timeout) {
			dev_err(gi2c->se.dev, "I2C timeout gpi flags:%d addr:0x%x\n",
				gi2c->cur->flags, gi2c->cur->addr);
			gi2c->err = -ETIMEDOUT;
			goto err;
		}

		if (gi2c->err) {
			ret = gi2c->err;
			goto err;
		}

		geni_i2c_gpi_unmap(gi2c, &msgs[i], tx_buf, tx_addr, rx_buf, rx_addr);
	}

	return num;

err:
	dev_err(gi2c->se.dev, "GPI transfer failed: %d\n", ret);
	dmaengine_terminate_sync(gi2c->rx_c);
	dmaengine_terminate_sync(gi2c->tx_c);
	geni_i2c_gpi_unmap(gi2c, &msgs[i], tx_buf, tx_addr, rx_buf, rx_addr);
	return ret;
}

static int geni_i2c_fifo_xfer(struct geni_i2c_dev *gi2c,
			      struct i2c_msg msgs[], int num)
{
	int i, ret = 0;

	for (i = 0; i < num; i++) {
		u32 m_param = i < (num - 1) ? STOP_STRETCH : 0;

		m_param |= ((msgs[i].addr << SLV_ADDR_SHFT) & SLV_ADDR_MSK);

		gi2c->cur = &msgs[i];
		if (msgs[i].flags & I2C_M_RD)
			ret = geni_i2c_rx_one_msg(gi2c, &msgs[i], m_param);
		else
			ret = geni_i2c_tx_one_msg(gi2c, &msgs[i], m_param);

		if (ret)
			return ret;
	}

	return num;
}

static int geni_i2c_xfer(struct i2c_adapter *adap,
			 struct i2c_msg msgs[],
			 int num)
{
	struct geni_i2c_dev *gi2c = i2c_get_adapdata(adap);
	int ret;

	gi2c->err = 0;
	reinit_completion(&gi2c->done);
	ret = pm_runtime_get_sync(gi2c->se.dev);
	if (ret < 0) {
		dev_err(gi2c->se.dev, "error turning SE resources:%d\n", ret);
		pm_runtime_put_noidle(gi2c->se.dev);
		/* Set device in suspended since resume failed */
		pm_runtime_set_suspended(gi2c->se.dev);
		return ret;
	}

	qcom_geni_i2c_conf(gi2c);

	if (gi2c->gpi_mode)
		ret = geni_i2c_gpi_xfer(gi2c, msgs, num);
	else
		ret = geni_i2c_fifo_xfer(gi2c, msgs, num);

	pm_runtime_mark_last_busy(gi2c->se.dev);
	pm_runtime_put_autosuspend(gi2c->se.dev);
	gi2c->cur = NULL;
	gi2c->err = 0;
	return num;
}

static u32 geni_i2c_func(struct i2c_adapter *adap)
{
	return I2C_FUNC_I2C | (I2C_FUNC_SMBUS_EMUL & ~I2C_FUNC_SMBUS_QUICK);
}

static const struct i2c_algorithm geni_i2c_algo = {
	.master_xfer	= geni_i2c_xfer,
	.functionality	= geni_i2c_func,
};

#ifdef CONFIG_ACPI
static const struct acpi_device_id geni_i2c_acpi_match[] = {
	{ "QCOM0220"},
	{ },
};
MODULE_DEVICE_TABLE(acpi, geni_i2c_acpi_match);
#endif

static void release_gpi_dma(struct geni_i2c_dev *gi2c)
{
	if (gi2c->rx_c)
		dma_release_channel(gi2c->rx_c);

	if (gi2c->tx_c)
		dma_release_channel(gi2c->tx_c);
}

static int setup_gpi_dma(struct geni_i2c_dev *gi2c)
{
	int ret;

	geni_se_select_mode(&gi2c->se, GENI_GPI_DMA);
	gi2c->tx_c = dma_request_chan(gi2c->se.dev, "tx");
	if (IS_ERR(gi2c->tx_c)) {
		ret = dev_err_probe(gi2c->se.dev, PTR_ERR(gi2c->tx_c),
				    "Failed to get tx DMA ch\n");
<<<<<<< HEAD
		if (ret < 0)
			goto err_tx;
=======
		goto err_tx;
>>>>>>> 88084a3d
	}

	gi2c->rx_c = dma_request_chan(gi2c->se.dev, "rx");
	if (IS_ERR(gi2c->rx_c)) {
		ret = dev_err_probe(gi2c->se.dev, PTR_ERR(gi2c->rx_c),
				    "Failed to get rx DMA ch\n");
<<<<<<< HEAD
		if (ret < 0)
			goto err_rx;
=======
		goto err_rx;
>>>>>>> 88084a3d
	}

	dev_dbg(gi2c->se.dev, "Grabbed GPI dma channels\n");
	return 0;

err_rx:
	dma_release_channel(gi2c->tx_c);
err_tx:
	return ret;
}

static int geni_i2c_probe(struct platform_device *pdev)
{
	struct geni_i2c_dev *gi2c;
	struct resource *res;
	u32 proto, tx_depth, fifo_disable;
	int ret;
	struct device *dev = &pdev->dev;

	gi2c = devm_kzalloc(dev, sizeof(*gi2c), GFP_KERNEL);
	if (!gi2c)
		return -ENOMEM;

	gi2c->se.dev = dev;
	gi2c->se.wrapper = dev_get_drvdata(dev->parent);
	res = platform_get_resource(pdev, IORESOURCE_MEM, 0);
	gi2c->se.base = devm_ioremap_resource(dev, res);
	if (IS_ERR(gi2c->se.base))
		return PTR_ERR(gi2c->se.base);

	gi2c->se.clk = devm_clk_get(dev, "se");
	if (IS_ERR(gi2c->se.clk) && !has_acpi_companion(dev))
		return PTR_ERR(gi2c->se.clk);

	ret = device_property_read_u32(dev, "clock-frequency",
				       &gi2c->clk_freq_out);
	if (ret) {
		dev_info(dev, "Bus frequency not specified, default to 100kHz.\n");
		gi2c->clk_freq_out = KHZ(100);
	}

	if (has_acpi_companion(dev))
		ACPI_COMPANION_SET(&gi2c->adap.dev, ACPI_COMPANION(dev));

	gi2c->irq = platform_get_irq(pdev, 0);
	if (gi2c->irq < 0)
		return gi2c->irq;

	ret = geni_i2c_clk_map_idx(gi2c);
	if (ret) {
		dev_err(dev, "Invalid clk frequency %d Hz: %d\n",
			gi2c->clk_freq_out, ret);
		return ret;
	}

	gi2c->adap.algo = &geni_i2c_algo;
	init_completion(&gi2c->done);
	spin_lock_init(&gi2c->lock);
	platform_set_drvdata(pdev, gi2c);
	ret = devm_request_irq(dev, gi2c->irq, geni_i2c_irq, 0,
			       dev_name(dev), gi2c);
	if (ret) {
		dev_err(dev, "Request_irq failed:%d: err:%d\n",
			gi2c->irq, ret);
		return ret;
	}
	/* Disable the interrupt so that the system can enter low-power mode */
	disable_irq(gi2c->irq);
	i2c_set_adapdata(&gi2c->adap, gi2c);
	gi2c->adap.dev.parent = dev;
	gi2c->adap.dev.of_node = dev->of_node;
	strlcpy(gi2c->adap.name, "Geni-I2C", sizeof(gi2c->adap.name));

	ret = geni_icc_get(&gi2c->se, "qup-memory");
	if (ret)
		return ret;
	/*
	 * Set the bus quota for core and cpu to a reasonable value for
	 * register access.
	 * Set quota for DDR based on bus speed.
	 */
	gi2c->se.icc_paths[GENI_TO_CORE].avg_bw = GENI_DEFAULT_BW;
	gi2c->se.icc_paths[CPU_TO_GENI].avg_bw = GENI_DEFAULT_BW;
	gi2c->se.icc_paths[GENI_TO_DDR].avg_bw = Bps_to_icc(gi2c->clk_freq_out);

	ret = geni_icc_set_bw(&gi2c->se);
	if (ret)
		return ret;

	ret = geni_se_resources_on(&gi2c->se);
	if (ret) {
		dev_err(dev, "Error turning on resources %d\n", ret);
		return ret;
	}
	proto = geni_se_read_proto(&gi2c->se);
	if (proto != GENI_SE_I2C) {
		dev_err(dev, "Invalid proto %d\n", proto);
		geni_se_resources_off(&gi2c->se);
		return -ENXIO;
	}

	fifo_disable = readl_relaxed(gi2c->se.base + GENI_IF_DISABLE_RO) & FIFO_IF_DISABLE;
	if (fifo_disable) {
		/* FIFO is disabled, so we can only use GPI DMA */
		gi2c->gpi_mode = true;
		ret = setup_gpi_dma(gi2c);
		if (ret)
			return dev_err_probe(dev, ret, "Failed to setup GPI DMA mode\n");

		dev_dbg(dev, "Using GPI DMA mode for I2C\n");
	} else {
		gi2c->gpi_mode = false;
		tx_depth = geni_se_get_tx_fifo_depth(&gi2c->se);
		gi2c->tx_wm = tx_depth - 1;
		geni_se_init(&gi2c->se, gi2c->tx_wm, tx_depth);
		geni_se_config_packing(&gi2c->se, BITS_PER_BYTE,
				       PACKING_BYTES_PW, true, true, true);

		dev_dbg(dev, "i2c fifo/se-dma mode. fifo depth:%d\n", tx_depth);
	}

	ret = geni_se_resources_off(&gi2c->se);
	if (ret) {
		dev_err(dev, "Error turning off resources %d\n", ret);
		goto err_dma;
	}

	ret = geni_icc_disable(&gi2c->se);
	if (ret)
		goto err_dma;

	gi2c->suspended = 1;
	pm_runtime_set_suspended(gi2c->se.dev);
	pm_runtime_set_autosuspend_delay(gi2c->se.dev, I2C_AUTO_SUSPEND_DELAY);
	pm_runtime_use_autosuspend(gi2c->se.dev);
	pm_runtime_enable(gi2c->se.dev);

	ret = i2c_add_adapter(&gi2c->adap);
	if (ret) {
		dev_err(dev, "Error adding i2c adapter %d\n", ret);
		pm_runtime_disable(gi2c->se.dev);
		goto err_dma;
	}

	dev_dbg(dev, "Geni-I2C adaptor successfully added\n");

	return 0;

err_dma:
	release_gpi_dma(gi2c);
	return ret;
}

static int geni_i2c_remove(struct platform_device *pdev)
{
	struct geni_i2c_dev *gi2c = platform_get_drvdata(pdev);

	i2c_del_adapter(&gi2c->adap);
	release_gpi_dma(gi2c);
	pm_runtime_disable(gi2c->se.dev);
	return 0;
}

static void geni_i2c_shutdown(struct platform_device *pdev)
{
	struct geni_i2c_dev *gi2c = platform_get_drvdata(pdev);

	/* Make client i2c transfers start failing */
	i2c_mark_adapter_suspended(&gi2c->adap);
}

static int __maybe_unused geni_i2c_runtime_suspend(struct device *dev)
{
	int ret;
	struct geni_i2c_dev *gi2c = dev_get_drvdata(dev);

	disable_irq(gi2c->irq);
	ret = geni_se_resources_off(&gi2c->se);
	if (ret) {
		enable_irq(gi2c->irq);
		return ret;

	} else {
		gi2c->suspended = 1;
	}

	return geni_icc_disable(&gi2c->se);
}

static int __maybe_unused geni_i2c_runtime_resume(struct device *dev)
{
	int ret;
	struct geni_i2c_dev *gi2c = dev_get_drvdata(dev);

	ret = geni_icc_enable(&gi2c->se);
	if (ret)
		return ret;

	ret = geni_se_resources_on(&gi2c->se);
	if (ret)
		return ret;

	enable_irq(gi2c->irq);
	gi2c->suspended = 0;
	return 0;
}

static int __maybe_unused geni_i2c_suspend_noirq(struct device *dev)
{
	struct geni_i2c_dev *gi2c = dev_get_drvdata(dev);

	i2c_mark_adapter_suspended(&gi2c->adap);

	if (!gi2c->suspended) {
		geni_i2c_runtime_suspend(dev);
		pm_runtime_disable(dev);
		pm_runtime_set_suspended(dev);
		pm_runtime_enable(dev);
	}
	return 0;
}

static int __maybe_unused geni_i2c_resume_noirq(struct device *dev)
{
	struct geni_i2c_dev *gi2c = dev_get_drvdata(dev);

	i2c_mark_adapter_resumed(&gi2c->adap);
	return 0;
}

static const struct dev_pm_ops geni_i2c_pm_ops = {
	SET_NOIRQ_SYSTEM_SLEEP_PM_OPS(geni_i2c_suspend_noirq, geni_i2c_resume_noirq)
	SET_RUNTIME_PM_OPS(geni_i2c_runtime_suspend, geni_i2c_runtime_resume,
									NULL)
};

static const struct of_device_id geni_i2c_dt_match[] = {
	{ .compatible = "qcom,geni-i2c" },
	{}
};
MODULE_DEVICE_TABLE(of, geni_i2c_dt_match);

static struct platform_driver geni_i2c_driver = {
	.probe  = geni_i2c_probe,
	.remove = geni_i2c_remove,
	.shutdown = geni_i2c_shutdown,
	.driver = {
		.name = "geni_i2c",
		.pm = &geni_i2c_pm_ops,
		.of_match_table = geni_i2c_dt_match,
		.acpi_match_table = ACPI_PTR(geni_i2c_acpi_match),
	},
};

module_platform_driver(geni_i2c_driver);

MODULE_DESCRIPTION("I2C Controller Driver for GENI based QUP cores");
MODULE_LICENSE("GPL v2");<|MERGE_RESOLUTION|>--- conflicted
+++ resolved
@@ -727,24 +727,14 @@
 	if (IS_ERR(gi2c->tx_c)) {
 		ret = dev_err_probe(gi2c->se.dev, PTR_ERR(gi2c->tx_c),
 				    "Failed to get tx DMA ch\n");
-<<<<<<< HEAD
-		if (ret < 0)
-			goto err_tx;
-=======
 		goto err_tx;
->>>>>>> 88084a3d
 	}
 
 	gi2c->rx_c = dma_request_chan(gi2c->se.dev, "rx");
 	if (IS_ERR(gi2c->rx_c)) {
 		ret = dev_err_probe(gi2c->se.dev, PTR_ERR(gi2c->rx_c),
 				    "Failed to get rx DMA ch\n");
-<<<<<<< HEAD
-		if (ret < 0)
-			goto err_rx;
-=======
 		goto err_rx;
->>>>>>> 88084a3d
 	}
 
 	dev_dbg(gi2c->se.dev, "Grabbed GPI dma channels\n");
