--- conflicted
+++ resolved
@@ -876,11 +876,7 @@
 
 	tegra_phy->pad_regs = devm_ioremap(&pdev->dev, res->start,
 		resource_size(res));
-<<<<<<< HEAD
-	if (!tegra_phy->regs) {
-=======
 	if (!tegra_phy->pad_regs) {
->>>>>>> d8ec26d7
 		dev_err(&pdev->dev, "Failed to remap UTMI Pad regs\n");
 		return -ENOMEM;
 	}
@@ -1044,21 +1040,12 @@
 		tegra_phy->mode = of_usb_get_dr_mode(np);
 	else
 		tegra_phy->mode = USB_DR_MODE_HOST;
-<<<<<<< HEAD
 
 	if (tegra_phy->mode == USB_DR_MODE_UNKNOWN) {
 		dev_err(&pdev->dev, "dr_mode is invalid\n");
 		return -EINVAL;
 	}
 
-=======
-
-	if (tegra_phy->mode == USB_DR_MODE_UNKNOWN) {
-		dev_err(&pdev->dev, "dr_mode is invalid\n");
-		return -EINVAL;
-	}
-
->>>>>>> d8ec26d7
 	/* On some boards, the VBUS regulator doesn't need to be controlled */
 	if (of_find_property(np, "vbus-supply", NULL)) {
 		tegra_phy->vbus = devm_regulator_get(&pdev->dev, "vbus");
