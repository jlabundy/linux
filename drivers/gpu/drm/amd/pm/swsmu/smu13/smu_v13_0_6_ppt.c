--- conflicted
+++ resolved
@@ -1328,7 +1328,6 @@
 			}
 		}
 	}
-<<<<<<< HEAD
 
 	return 0;
 }
@@ -1347,26 +1346,6 @@
 		val = REG_SET_FIELD(val, MP1_SMN_IH_SW_INT_CTRL, INT_MASK, 1);
 		WREG32_SOC15(MP1, 0, regMP1_SMN_IH_SW_INT_CTRL, val);
 
-=======
-
-	return 0;
-}
-
-static int smu_v13_0_6_set_irq_state(struct amdgpu_device *adev,
-			      struct amdgpu_irq_src *source,
-			      unsigned tyep,
-			      enum amdgpu_interrupt_state state)
-{
-	uint32_t val = 0;
-
-	switch (state) {
-	case AMDGPU_IRQ_STATE_DISABLE:
-		/* For MP1 SW irqs */
-		val = RREG32_SOC15(MP1, 0, regMP1_SMN_IH_SW_INT_CTRL);
-		val = REG_SET_FIELD(val, MP1_SMN_IH_SW_INT_CTRL, INT_MASK, 1);
-		WREG32_SOC15(MP1, 0, regMP1_SMN_IH_SW_INT_CTRL, val);
-
->>>>>>> 269f399d
 		break;
 	case AMDGPU_IRQ_STATE_ENABLE:
 		/* For MP1 SW irqs */
