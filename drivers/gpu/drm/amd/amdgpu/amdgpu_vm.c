--- conflicted
+++ resolved
@@ -67,53 +67,6 @@
 #undef LAST
 
 /**
-<<<<<<< HEAD
- * struct amdgpu_pte_update_params - Local structure
- *
- * Encapsulate some VM table update parameters to reduce
- * the number of function parameters
- *
- */
-struct amdgpu_pte_update_params {
-
-	/**
-	 * @adev: amdgpu device we do this update for
-	 */
-	struct amdgpu_device *adev;
-
-	/**
-	 * @vm: optional amdgpu_vm we do this update for
-	 */
-	struct amdgpu_vm *vm;
-
-	/**
-	 * @src: address where to copy page table entries from
-	 */
-	uint64_t src;
-
-	/**
-	 * @ib: indirect buffer to fill with commands
-	 */
-	struct amdgpu_ib *ib;
-
-	/**
-	 * @func: Function which actually does the update
-	 */
-	void (*func)(struct amdgpu_pte_update_params *params,
-		     struct amdgpu_bo *bo, uint64_t pe,
-		     uint64_t addr, unsigned count, uint32_t incr,
-		     uint64_t flags);
-	/**
-	 * @pages_addr:
-	 *
-	 * DMA addresses to use for mapping, used during VM update by CPU
-	 */
-	dma_addr_t *pages_addr;
-};
-
-/**
-=======
->>>>>>> 0ecfebd2
  * struct amdgpu_prt_cb - Helper to disable partial resident texture feature from a fence callback
  */
 struct amdgpu_prt_cb {
@@ -791,13 +744,6 @@
 		}
 	}
 
-<<<<<<< HEAD
-	ring = container_of(vm->entity.rq->sched, struct amdgpu_ring, sched);
-
-	r = ttm_bo_validate(&bo->tbo, &bo->placement, &ctx);
-	if (r)
-		goto error;
-=======
 	r = ttm_bo_validate(&bo->tbo, &bo->placement, &ctx);
 	if (r)
 		return r;
@@ -808,7 +754,6 @@
 		if (r)
 			return r;
 	}
->>>>>>> 0ecfebd2
 
 	r = vm->update_funcs->map_table(bo);
 	if (r)
@@ -842,27 +787,7 @@
 	}
 
 	if (entries) {
-<<<<<<< HEAD
-		uint64_t value = 0;
-
-		/* Workaround for fault priority problem on GMC9 */
-		if (level == AMDGPU_VM_PTB && adev->asic_type >= CHIP_VEGA10)
-			value = AMDGPU_PTE_EXECUTABLE;
-
-		amdgpu_vm_set_pte_pde(adev, &job->ibs[0], addr, 0,
-				      entries, 0, value);
-	}
-
-	amdgpu_ring_pad_ib(ring, &job->ibs[0]);
-
-	WARN_ON(job->ibs[0].length_dw > 64);
-	r = amdgpu_sync_resv(adev, &job->sync, bo->tbo.resv,
-			     AMDGPU_FENCE_OWNER_KFD, false);
-	if (r)
-		goto error_free;
-=======
 		uint64_t value = 0, flags = 0;
->>>>>>> 0ecfebd2
 
 		if (adev->asic_type >= CHIP_VEGA10) {
 			if (level != AMDGPU_VM_PTB) {
@@ -948,19 +873,11 @@
 	if (entry->base.bo)
 		return 0;
 
-<<<<<<< HEAD
-		if (vm->use_cpu_for_update) {
-			r = amdgpu_bo_kmap(pt, NULL);
-			if (r)
-				goto error_free_pt;
-		}
-=======
 	amdgpu_vm_bo_param(adev, vm, cursor->level, &bp);
 
 	r = amdgpu_bo_create(adev, &bp, &pt);
 	if (r)
 		return r;
->>>>>>> 0ecfebd2
 
 	/* Keep a reference to the root directory to avoid
 	 * freeing them up in the wrong order.
@@ -968,18 +885,9 @@
 	pt->parent = amdgpu_bo_ref(cursor->parent->base.bo);
 	amdgpu_vm_bo_base_init(&entry->base, vm, pt);
 
-<<<<<<< HEAD
-		amdgpu_vm_bo_base_init(&entry->base, vm, pt);
-
-		r = amdgpu_vm_clear_bo(adev, vm, pt, cursor.level, ats);
-		if (r)
-			goto error_free_pt;
-	}
-=======
 	r = amdgpu_vm_clear_bo(adev, vm, pt);
 	if (r)
 		goto error_free_pt;
->>>>>>> 0ecfebd2
 
 	return 0;
 
@@ -1266,61 +1174,6 @@
 	return result;
 }
 
-<<<<<<< HEAD
-/**
- * amdgpu_vm_cpu_set_ptes - helper to update page tables via CPU
- *
- * @params: see amdgpu_pte_update_params definition
- * @bo: PD/PT to update
- * @pe: kmap addr of the page entry
- * @addr: dst addr to write into pe
- * @count: number of page entries to update
- * @incr: increase next addr by incr bytes
- * @flags: hw access flags
- *
- * Write count number of PT/PD entries directly.
- */
-static void amdgpu_vm_cpu_set_ptes(struct amdgpu_pte_update_params *params,
-				   struct amdgpu_bo *bo,
-				   uint64_t pe, uint64_t addr,
-				   unsigned count, uint32_t incr,
-				   uint64_t flags)
-{
-	unsigned int i;
-	uint64_t value;
-
-	pe += (unsigned long)amdgpu_bo_kptr(bo);
-
-	trace_amdgpu_vm_set_ptes(pe, addr, count, incr, flags);
-
-	for (i = 0; i < count; i++) {
-		value = params->pages_addr ?
-			amdgpu_vm_map_gart(params->pages_addr, addr) :
-			addr;
-		amdgpu_gmc_set_pte_pde(params->adev, (void *)(uintptr_t)pe,
-				       i, value, flags);
-		addr += incr;
-	}
-}
-
-/**
- * amdgpu_vm_update_func - helper to call update function
- *
- * Calls the update function for both the given BO as well as its shadow.
- */
-static void amdgpu_vm_update_func(struct amdgpu_pte_update_params *params,
-				  struct amdgpu_bo *bo,
-				  uint64_t pe, uint64_t addr,
-				  unsigned count, uint32_t incr,
-				  uint64_t flags)
-{
-	if (bo->shadow)
-		params->func(params, bo->shadow, pe, addr, count, incr, flags);
-	params->func(params, bo, pe, addr, count, incr, flags);
-}
-
-=======
->>>>>>> 0ecfebd2
 /*
  * amdgpu_vm_update_pde - update a single level in the hierarchy
  *
@@ -1391,28 +1244,9 @@
 	params.adev = adev;
 	params.vm = vm;
 
-<<<<<<< HEAD
-	if (vm->use_cpu_for_update) {
-		r = amdgpu_bo_sync_wait(vm->root.base.bo,
-					AMDGPU_FENCE_OWNER_VM, true);
-		if (unlikely(r))
-			return r;
-
-		params.func = amdgpu_vm_cpu_set_ptes;
-	} else {
-		ndw = 512 * 8;
-		r = amdgpu_job_alloc_with_ib(adev, ndw * 4, &job);
-		if (r)
-			return r;
-
-		params.ib = &job->ibs[0];
-		params.func = amdgpu_vm_do_set_ptes;
-	}
-=======
 	r = vm->update_funcs->prepare(&params, AMDGPU_FENCE_OWNER_VM, NULL);
 	if (r)
 		return r;
->>>>>>> 0ecfebd2
 
 	while (!list_empty(&vm->relocated)) {
 		struct amdgpu_vm_pt *entry;
@@ -1441,11 +1275,7 @@
  *
  * Make sure to set the right flags for the PTEs at the desired level.
  */
-<<<<<<< HEAD
-static void amdgpu_vm_update_flags(struct amdgpu_pte_update_params *params,
-=======
 static void amdgpu_vm_update_flags(struct amdgpu_vm_update_params *params,
->>>>>>> 0ecfebd2
 				   struct amdgpu_bo *bo, unsigned level,
 				   uint64_t pe, uint64_t addr,
 				   unsigned count, uint32_t incr,
@@ -1689,110 +1519,10 @@
 	if (!(flags & AMDGPU_PTE_VALID))
 		owner = AMDGPU_FENCE_OWNER_KFD;
 
-<<<<<<< HEAD
-	if (vm->use_cpu_for_update) {
-		/* params.src is used as flag to indicate system Memory */
-		if (pages_addr)
-			params.src = ~0;
-
-		/* Wait for PT BOs to be idle. PTs share the same resv. object
-		 * as the root PD BO
-		 */
-		r = amdgpu_bo_sync_wait(vm->root.base.bo, owner, true);
-		if (unlikely(r))
-			return r;
-
-		/* Wait for any BO move to be completed */
-		if (exclusive) {
-			r = dma_fence_wait(exclusive, true);
-			if (unlikely(r))
-				return r;
-		}
-
-		params.func = amdgpu_vm_cpu_set_ptes;
-		params.pages_addr = pages_addr;
-		return amdgpu_vm_update_ptes(&params, start, last + 1,
-					     addr, flags);
-	}
-
-	ring = container_of(vm->entity.rq->sched, struct amdgpu_ring, sched);
-
-	nptes = last - start + 1;
-
-	/*
-	 * reserve space for two commands every (1 << BLOCK_SIZE)
-	 *  entries or 2k dwords (whatever is smaller)
-	 */
-	ncmds = ((nptes >> min(adev->vm_manager.block_size, 11u)) + 1);
-
-	/* The second command is for the shadow pagetables. */
-	if (vm->root.base.bo->shadow)
-		ncmds *= 2;
-
-	/* padding, etc. */
-	ndw = 64;
-
-	if (pages_addr) {
-		/* copy commands needed */
-		ndw += ncmds * adev->vm_manager.vm_pte_funcs->copy_pte_num_dw;
-
-		/* and also PTEs */
-		ndw += nptes * 2;
-
-		params.func = amdgpu_vm_do_copy_ptes;
-
-	} else {
-		/* set page commands needed */
-		ndw += ncmds * 10;
-
-		/* extra commands for begin/end fragments */
-		ncmds = 2 * adev->vm_manager.fragment_size;
-		if (vm->root.base.bo->shadow)
-			ncmds *= 2;
-
-		ndw += 10 * ncmds;
-
-		params.func = amdgpu_vm_do_set_ptes;
-	}
-
-	r = amdgpu_job_alloc_with_ib(adev, ndw * 4, &job);
-	if (r)
-		return r;
-
-	params.ib = &job->ibs[0];
-
-	if (pages_addr) {
-		uint64_t *pte;
-		unsigned i;
-
-		/* Put the PTEs at the end of the IB. */
-		i = ndw - nptes * 2;
-		pte= (uint64_t *)&(job->ibs->ptr[i]);
-		params.src = job->ibs->gpu_addr + i * 4;
-
-		for (i = 0; i < nptes; ++i) {
-			pte[i] = amdgpu_vm_map_gart(pages_addr, addr + i *
-						    AMDGPU_GPU_PAGE_SIZE);
-			pte[i] |= flags;
-		}
-		addr = 0;
-	}
-
-	r = amdgpu_sync_fence(adev, &job->sync, exclusive, false);
-	if (r)
-		goto error_free;
-
-	r = amdgpu_sync_resv(adev, &job->sync, vm->root.base.bo->tbo.resv,
-			     owner, false);
-	if (r)
-		goto error_free;
-
-=======
 	r = vm->update_funcs->prepare(&params, owner, exclusive);
 	if (r)
 		return r;
 
->>>>>>> 0ecfebd2
 	r = amdgpu_vm_update_ptes(&params, start, last + 1, addr, flags);
 	if (r)
 		return r;
@@ -2984,19 +2714,6 @@
 		goto error_free_root;
 
 	r = reservation_object_reserve_shared(root->tbo.resv, 1);
-<<<<<<< HEAD
-	if (r)
-		goto error_unreserve;
-
-	amdgpu_vm_bo_base_init(&vm->root.base, vm, root);
-
-	r = amdgpu_vm_clear_bo(adev, vm, root,
-			       adev->vm_manager.root_level,
-			       vm->pte_support_ats);
-	if (r)
-		goto error_unreserve;
-
-=======
 	if (r)
 		goto error_unreserve;
 
@@ -3006,7 +2723,6 @@
 	if (r)
 		goto error_unreserve;
 
->>>>>>> 0ecfebd2
 	amdgpu_bo_unreserve(vm->root.base.bo);
 
 	if (pasid) {
