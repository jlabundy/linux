--- conflicted
+++ resolved
@@ -1927,8 +1927,6 @@
 	int i;
 
 	atombios_crtc_dpms(crtc, DRM_MODE_DPMS_OFF);
-<<<<<<< HEAD
-=======
 	if (crtc->fb) {
 		int r;
 		struct radeon_framebuffer *radeon_fb;
@@ -1944,7 +1942,6 @@
 			radeon_bo_unreserve(rbo);
 		}
 	}
->>>>>>> d8ec26d7
 	/* disable the GRPH */
 	if (ASIC_IS_DCE4(rdev))
 		WREG32(EVERGREEN_GRPH_ENABLE + radeon_crtc->crtc_offset, 0);
