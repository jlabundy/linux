--- conflicted
+++ resolved
@@ -1922,12 +1922,13 @@
 	},
 	{
 		.vendor		= PCI_VENDOR_ID_INTEL,
-<<<<<<< HEAD
 		.device		= PCI_DEVICE_ID_INTEL_QRK_UART,
 		.subvendor	= PCI_ANY_ID,
 		.subdevice	= PCI_ANY_ID,
 		.setup		= pci_default_setup,
-=======
+	},
+	{
+		.vendor		= PCI_VENDOR_ID_INTEL,
 		.device		= PCI_DEVICE_ID_INTEL_BSW_UART1,
 		.subvendor	= PCI_ANY_ID,
 		.subdevice	= PCI_ANY_ID,
@@ -1939,7 +1940,6 @@
 		.subvendor	= PCI_ANY_ID,
 		.subdevice	= PCI_ANY_ID,
 		.setup		= byt_serial_setup,
->>>>>>> 6b997bab
 	},
 	/*
 	 * ITE
