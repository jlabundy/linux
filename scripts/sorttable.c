--- conflicted
+++ resolved
@@ -233,8 +233,7 @@
 	}
 }
 
-<<<<<<< HEAD
-static void arm64_sort_relative_table(char *extab_image, int image_size)
+static void sort_relative_table_with_data(char *extab_image, int image_size)
 {
 	int i = 0;
 
@@ -257,45 +256,6 @@
 		w(r(loc) - i, loc);
 		w(r(loc + 1) - (i + 4), loc + 1);
 		/* Don't touch the fixup type or data */
-
-		i += sizeof(uint32_t) * 3;
-	}
-}
-
-static void x86_sort_relative_table(char *extab_image, int image_size)
-=======
-static void sort_relative_table_with_data(char *extab_image, int image_size)
->>>>>>> 754e0b0e
-{
-	int i = 0;
-
-	while (i < image_size) {
-		uint32_t *loc = (uint32_t *)(extab_image + i);
-
-		w(r(loc) + i, loc);
-		w(r(loc + 1) + i + 4, loc + 1);
-<<<<<<< HEAD
-		/* Don't touch the fixup type */
-=======
-		/* Don't touch the fixup type or data */
->>>>>>> 754e0b0e
-
-		i += sizeof(uint32_t) * 3;
-	}
-
-	qsort(extab_image, image_size / 12, 12, compare_relative_table);
-
-	i = 0;
-	while (i < image_size) {
-		uint32_t *loc = (uint32_t *)(extab_image + i);
-
-		w(r(loc) - i, loc);
-		w(r(loc + 1) - (i + 4), loc + 1);
-<<<<<<< HEAD
-		/* Don't touch the fixup type */
-=======
-		/* Don't touch the fixup type or data */
->>>>>>> 754e0b0e
 
 		i += sizeof(uint32_t) * 3;
 	}
@@ -386,12 +346,6 @@
 	case EM_S390:
 		custom_sort = s390_sort_relative_table;
 		break;
-<<<<<<< HEAD
-	case EM_AARCH64:
-		custom_sort = arm64_sort_relative_table;
-		break;
-=======
->>>>>>> 754e0b0e
 	case EM_PARISC:
 	case EM_PPC:
 	case EM_PPC64:
