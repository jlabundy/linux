// SPDX-License-Identifier: GPL-2.0-only
/*
 *  linux/fs/exec.c
 *
 *  Copyright (C) 1991, 1992  Linus Torvalds
 */

/*
 * #!-checking implemented by tytso.
 */
/*
 * Demand-loading implemented 01.12.91 - no need to read anything but
 * the header into memory. The inode of the executable is put into
 * "current->executable", and page faults do the actual loading. Clean.
 *
 * Once more I can proudly say that linux stood up to being changed: it
 * was less than 2 hours work to get demand-loading completely implemented.
 *
 * Demand loading changed July 1993 by Eric Youngdale.   Use mmap instead,
 * current->executable is only used by the procfs.  This allows a dispatch
 * table to check for several different types  of binary formats.  We keep
 * trying until we recognize the file or we run out of supported binary
 * formats.
 */

#include <linux/kernel_read_file.h>
#include <linux/slab.h>
#include <linux/file.h>
#include <linux/fdtable.h>
#include <linux/mm.h>
#include <linux/stat.h>
#include <linux/fcntl.h>
#include <linux/swap.h>
#include <linux/string.h>
#include <linux/init.h>
#include <linux/sched/mm.h>
#include <linux/sched/coredump.h>
#include <linux/sched/signal.h>
#include <linux/sched/numa_balancing.h>
#include <linux/sched/task.h>
#include <linux/pagemap.h>
#include <linux/perf_event.h>
#include <linux/highmem.h>
#include <linux/spinlock.h>
#include <linux/key.h>
#include <linux/personality.h>
#include <linux/binfmts.h>
#include <linux/utsname.h>
#include <linux/pid_namespace.h>
#include <linux/module.h>
#include <linux/namei.h>
#include <linux/mount.h>
#include <linux/security.h>
#include <linux/syscalls.h>
#include <linux/tsacct_kern.h>
#include <linux/cn_proc.h>
#include <linux/audit.h>
#include <linux/kmod.h>
#include <linux/fsnotify.h>
#include <linux/fs_struct.h>
#include <linux/oom.h>
#include <linux/compat.h>
#include <linux/vmalloc.h>
#include <linux/io_uring.h>
#include <linux/syscall_user_dispatch.h>
#include <linux/coredump.h>

#include <linux/uaccess.h>
#include <asm/mmu_context.h>
#include <asm/tlb.h>

#include <trace/events/task.h>
#include "internal.h"

#include <trace/events/sched.h>

static int bprm_creds_from_file(struct linux_binprm *bprm);

int suid_dumpable = 0;

static LIST_HEAD(formats);
static DEFINE_RWLOCK(binfmt_lock);

void __register_binfmt(struct linux_binfmt * fmt, int insert)
{
	write_lock(&binfmt_lock);
	insert ? list_add(&fmt->lh, &formats) :
		 list_add_tail(&fmt->lh, &formats);
	write_unlock(&binfmt_lock);
}

EXPORT_SYMBOL(__register_binfmt);

void unregister_binfmt(struct linux_binfmt * fmt)
{
	write_lock(&binfmt_lock);
	list_del(&fmt->lh);
	write_unlock(&binfmt_lock);
}

EXPORT_SYMBOL(unregister_binfmt);

static inline void put_binfmt(struct linux_binfmt * fmt)
{
	module_put(fmt->module);
}

bool path_noexec(const struct path *path)
{
	return (path->mnt->mnt_flags & MNT_NOEXEC) ||
	       (path->mnt->mnt_sb->s_iflags & SB_I_NOEXEC);
}

#ifdef CONFIG_USELIB
/*
 * Note that a shared library must be both readable and executable due to
 * security reasons.
 *
 * Also note that we take the address to load from the file itself.
 */
SYSCALL_DEFINE1(uselib, const char __user *, library)
{
	struct linux_binfmt *fmt;
	struct file *file;
	struct filename *tmp = getname(library);
	int error = PTR_ERR(tmp);
	static const struct open_flags uselib_flags = {
		.open_flag = O_LARGEFILE | O_RDONLY | __FMODE_EXEC,
		.acc_mode = MAY_READ | MAY_EXEC,
		.intent = LOOKUP_OPEN,
		.lookup_flags = LOOKUP_FOLLOW,
	};

	if (IS_ERR(tmp))
		goto out;

	file = do_filp_open(AT_FDCWD, tmp, &uselib_flags);
	putname(tmp);
	error = PTR_ERR(file);
	if (IS_ERR(file))
		goto out;

	/*
	 * may_open() has already checked for this, so it should be
	 * impossible to trip now. But we need to be extra cautious
	 * and check again at the very end too.
	 */
	error = -EACCES;
	if (WARN_ON_ONCE(!S_ISREG(file_inode(file)->i_mode) ||
			 path_noexec(&file->f_path)))
		goto exit;

	fsnotify_open(file);

	error = -ENOEXEC;

	read_lock(&binfmt_lock);
	list_for_each_entry(fmt, &formats, lh) {
		if (!fmt->load_shlib)
			continue;
		if (!try_module_get(fmt->module))
			continue;
		read_unlock(&binfmt_lock);
		error = fmt->load_shlib(file);
		read_lock(&binfmt_lock);
		put_binfmt(fmt);
		if (error != -ENOEXEC)
			break;
	}
	read_unlock(&binfmt_lock);
exit:
	fput(file);
out:
  	return error;
}
#endif /* #ifdef CONFIG_USELIB */

#ifdef CONFIG_MMU
/*
 * The nascent bprm->mm is not visible until exec_mmap() but it can
 * use a lot of memory, account these pages in current->mm temporary
 * for oom_badness()->get_mm_rss(). Once exec succeeds or fails, we
 * change the counter back via acct_arg_size(0).
 */
static void acct_arg_size(struct linux_binprm *bprm, unsigned long pages)
{
	struct mm_struct *mm = current->mm;
	long diff = (long)(pages - bprm->vma_pages);

	if (!mm || !diff)
		return;

	bprm->vma_pages = pages;
	add_mm_counter(mm, MM_ANONPAGES, diff);
}

static struct page *get_arg_page(struct linux_binprm *bprm, unsigned long pos,
		int write)
{
	struct page *page;
	int ret;
	unsigned int gup_flags = FOLL_FORCE;

#ifdef CONFIG_STACK_GROWSUP
	if (write) {
		ret = expand_downwards(bprm->vma, pos);
		if (ret < 0)
			return NULL;
	}
#endif

	if (write)
		gup_flags |= FOLL_WRITE;

	/*
	 * We are doing an exec().  'current' is the process
	 * doing the exec and bprm->mm is the new process's mm.
	 */
	mmap_read_lock(bprm->mm);
	ret = get_user_pages_remote(bprm->mm, pos, 1, gup_flags,
			&page, NULL, NULL);
	mmap_read_unlock(bprm->mm);
	if (ret <= 0)
		return NULL;

	if (write)
		acct_arg_size(bprm, vma_pages(bprm->vma));

	return page;
}

static void put_arg_page(struct page *page)
{
	put_page(page);
}

static void free_arg_pages(struct linux_binprm *bprm)
{
}

static void flush_arg_page(struct linux_binprm *bprm, unsigned long pos,
		struct page *page)
{
	flush_cache_page(bprm->vma, pos, page_to_pfn(page));
}

static int __bprm_mm_init(struct linux_binprm *bprm)
{
	int err;
	struct vm_area_struct *vma = NULL;
	struct mm_struct *mm = bprm->mm;

	bprm->vma = vma = vm_area_alloc(mm);
	if (!vma)
		return -ENOMEM;
	vma_set_anonymous(vma);

	if (mmap_write_lock_killable(mm)) {
		err = -EINTR;
		goto err_free;
	}

	/*
	 * Place the stack at the largest stack address the architecture
	 * supports. Later, we'll move this to an appropriate place. We don't
	 * use STACK_TOP because that can depend on attributes which aren't
	 * configured yet.
	 */
	BUILD_BUG_ON(VM_STACK_FLAGS & VM_STACK_INCOMPLETE_SETUP);
	vma->vm_end = STACK_TOP_MAX;
	vma->vm_start = vma->vm_end - PAGE_SIZE;
	vma->vm_flags = VM_SOFTDIRTY | VM_STACK_FLAGS | VM_STACK_INCOMPLETE_SETUP;
	vma->vm_page_prot = vm_get_page_prot(vma->vm_flags);

	err = insert_vm_struct(mm, vma);
	if (err)
		goto err;

	mm->stack_vm = mm->total_vm = 1;
	mmap_write_unlock(mm);
	bprm->p = vma->vm_end - sizeof(void *);
	return 0;
err:
	mmap_write_unlock(mm);
err_free:
	bprm->vma = NULL;
	vm_area_free(vma);
	return err;
}

static bool valid_arg_len(struct linux_binprm *bprm, long len)
{
	return len <= MAX_ARG_STRLEN;
}

#else

static inline void acct_arg_size(struct linux_binprm *bprm, unsigned long pages)
{
}

static struct page *get_arg_page(struct linux_binprm *bprm, unsigned long pos,
		int write)
{
	struct page *page;

	page = bprm->page[pos / PAGE_SIZE];
	if (!page && write) {
		page = alloc_page(GFP_HIGHUSER|__GFP_ZERO);
		if (!page)
			return NULL;
		bprm->page[pos / PAGE_SIZE] = page;
	}

	return page;
}

static void put_arg_page(struct page *page)
{
}

static void free_arg_page(struct linux_binprm *bprm, int i)
{
	if (bprm->page[i]) {
		__free_page(bprm->page[i]);
		bprm->page[i] = NULL;
	}
}

static void free_arg_pages(struct linux_binprm *bprm)
{
	int i;

	for (i = 0; i < MAX_ARG_PAGES; i++)
		free_arg_page(bprm, i);
}

static void flush_arg_page(struct linux_binprm *bprm, unsigned long pos,
		struct page *page)
{
}

static int __bprm_mm_init(struct linux_binprm *bprm)
{
	bprm->p = PAGE_SIZE * MAX_ARG_PAGES - sizeof(void *);
	return 0;
}

static bool valid_arg_len(struct linux_binprm *bprm, long len)
{
	return len <= bprm->p;
}

#endif /* CONFIG_MMU */

/*
 * Create a new mm_struct and populate it with a temporary stack
 * vm_area_struct.  We don't have enough context at this point to set the stack
 * flags, permissions, and offset, so we use temporary values.  We'll update
 * them later in setup_arg_pages().
 */
static int bprm_mm_init(struct linux_binprm *bprm)
{
	int err;
	struct mm_struct *mm = NULL;

	bprm->mm = mm = mm_alloc();
	err = -ENOMEM;
	if (!mm)
		goto err;

	/* Save current stack limit for all calculations made during exec. */
	task_lock(current->group_leader);
	bprm->rlim_stack = current->signal->rlim[RLIMIT_STACK];
	task_unlock(current->group_leader);

	err = __bprm_mm_init(bprm);
	if (err)
		goto err;

	return 0;

err:
	if (mm) {
		bprm->mm = NULL;
		mmdrop(mm);
	}

	return err;
}

struct user_arg_ptr {
#ifdef CONFIG_COMPAT
	bool is_compat;
#endif
	union {
		const char __user *const __user *native;
#ifdef CONFIG_COMPAT
		const compat_uptr_t __user *compat;
#endif
	} ptr;
};

static const char __user *get_user_arg_ptr(struct user_arg_ptr argv, int nr)
{
	const char __user *native;

#ifdef CONFIG_COMPAT
	if (unlikely(argv.is_compat)) {
		compat_uptr_t compat;

		if (get_user(compat, argv.ptr.compat + nr))
			return ERR_PTR(-EFAULT);

		return compat_ptr(compat);
	}
#endif

	if (get_user(native, argv.ptr.native + nr))
		return ERR_PTR(-EFAULT);

	return native;
}

/*
 * count() counts the number of strings in array ARGV.
 */
static int count(struct user_arg_ptr argv, int max)
{
	int i = 0;

	if (argv.ptr.native != NULL) {
		for (;;) {
			const char __user *p = get_user_arg_ptr(argv, i);

			if (!p)
				break;

			if (IS_ERR(p))
				return -EFAULT;

			if (i >= max)
				return -E2BIG;
			++i;

			if (fatal_signal_pending(current))
				return -ERESTARTNOHAND;
			cond_resched();
		}
	}
	return i;
}

static int count_strings_kernel(const char *const *argv)
{
	int i;

	if (!argv)
		return 0;

	for (i = 0; argv[i]; ++i) {
		if (i >= MAX_ARG_STRINGS)
			return -E2BIG;
		if (fatal_signal_pending(current))
			return -ERESTARTNOHAND;
		cond_resched();
	}
	return i;
}

static int bprm_stack_limits(struct linux_binprm *bprm)
{
	unsigned long limit, ptr_size;

	/*
	 * Limit to 1/4 of the max stack size or 3/4 of _STK_LIM
	 * (whichever is smaller) for the argv+env strings.
	 * This ensures that:
	 *  - the remaining binfmt code will not run out of stack space,
	 *  - the program will have a reasonable amount of stack left
	 *    to work from.
	 */
	limit = _STK_LIM / 4 * 3;
	limit = min(limit, bprm->rlim_stack.rlim_cur / 4);
	/*
	 * We've historically supported up to 32 pages (ARG_MAX)
	 * of argument strings even with small stacks
	 */
	limit = max_t(unsigned long, limit, ARG_MAX);
	/*
	 * We must account for the size of all the argv and envp pointers to
	 * the argv and envp strings, since they will also take up space in
	 * the stack. They aren't stored until much later when we can't
	 * signal to the parent that the child has run out of stack space.
	 * Instead, calculate it here so it's possible to fail gracefully.
	 *
	 * In the case of argc = 0, make sure there is space for adding a
	 * empty string (which will bump argc to 1), to ensure confused
	 * userspace programs don't start processing from argv[1], thinking
	 * argc can never be 0, to keep them from walking envp by accident.
	 * See do_execveat_common().
	 */
	ptr_size = (max(bprm->argc, 1) + bprm->envc) * sizeof(void *);
	if (limit <= ptr_size)
		return -E2BIG;
	limit -= ptr_size;

	bprm->argmin = bprm->p - limit;
	return 0;
}

/*
 * 'copy_strings()' copies argument/environment strings from the old
 * processes's memory to the new process's stack.  The call to get_user_pages()
 * ensures the destination page is created and not swapped out.
 */
static int copy_strings(int argc, struct user_arg_ptr argv,
			struct linux_binprm *bprm)
{
	struct page *kmapped_page = NULL;
	char *kaddr = NULL;
	unsigned long kpos = 0;
	int ret;

	while (argc-- > 0) {
		const char __user *str;
		int len;
		unsigned long pos;

		ret = -EFAULT;
		str = get_user_arg_ptr(argv, argc);
		if (IS_ERR(str))
			goto out;

		len = strnlen_user(str, MAX_ARG_STRLEN);
		if (!len)
			goto out;

		ret = -E2BIG;
		if (!valid_arg_len(bprm, len))
			goto out;

		/* We're going to work our way backwards. */
		pos = bprm->p;
		str += len;
		bprm->p -= len;
#ifdef CONFIG_MMU
		if (bprm->p < bprm->argmin)
			goto out;
#endif

		while (len > 0) {
			int offset, bytes_to_copy;

			if (fatal_signal_pending(current)) {
				ret = -ERESTARTNOHAND;
				goto out;
			}
			cond_resched();

			offset = pos % PAGE_SIZE;
			if (offset == 0)
				offset = PAGE_SIZE;

			bytes_to_copy = offset;
			if (bytes_to_copy > len)
				bytes_to_copy = len;

			offset -= bytes_to_copy;
			pos -= bytes_to_copy;
			str -= bytes_to_copy;
			len -= bytes_to_copy;

			if (!kmapped_page || kpos != (pos & PAGE_MASK)) {
				struct page *page;

				page = get_arg_page(bprm, pos, 1);
				if (!page) {
					ret = -E2BIG;
					goto out;
				}

				if (kmapped_page) {
					flush_dcache_page(kmapped_page);
					kunmap_local(kaddr);
					put_arg_page(kmapped_page);
				}
				kmapped_page = page;
				kaddr = kmap_local_page(kmapped_page);
				kpos = pos & PAGE_MASK;
				flush_arg_page(bprm, kpos, kmapped_page);
			}
			if (copy_from_user(kaddr+offset, str, bytes_to_copy)) {
				ret = -EFAULT;
				goto out;
			}
		}
	}
	ret = 0;
out:
	if (kmapped_page) {
		flush_dcache_page(kmapped_page);
		kunmap_local(kaddr);
		put_arg_page(kmapped_page);
	}
	return ret;
}

/*
 * Copy and argument/environment string from the kernel to the processes stack.
 */
int copy_string_kernel(const char *arg, struct linux_binprm *bprm)
{
	int len = strnlen(arg, MAX_ARG_STRLEN) + 1 /* terminating NUL */;
	unsigned long pos = bprm->p;

	if (len == 0)
		return -EFAULT;
	if (!valid_arg_len(bprm, len))
		return -E2BIG;

	/* We're going to work our way backwards. */
	arg += len;
	bprm->p -= len;
	if (IS_ENABLED(CONFIG_MMU) && bprm->p < bprm->argmin)
		return -E2BIG;

	while (len > 0) {
		unsigned int bytes_to_copy = min_t(unsigned int, len,
				min_not_zero(offset_in_page(pos), PAGE_SIZE));
		struct page *page;

		pos -= bytes_to_copy;
		arg -= bytes_to_copy;
		len -= bytes_to_copy;

		page = get_arg_page(bprm, pos, 1);
		if (!page)
			return -E2BIG;
		flush_arg_page(bprm, pos & PAGE_MASK, page);
		memcpy_to_page(page, offset_in_page(pos), arg, bytes_to_copy);
		put_arg_page(page);
	}

	return 0;
}
EXPORT_SYMBOL(copy_string_kernel);

static int copy_strings_kernel(int argc, const char *const *argv,
			       struct linux_binprm *bprm)
{
	while (argc-- > 0) {
		int ret = copy_string_kernel(argv[argc], bprm);
		if (ret < 0)
			return ret;
		if (fatal_signal_pending(current))
			return -ERESTARTNOHAND;
		cond_resched();
	}
	return 0;
}

#ifdef CONFIG_MMU

/*
 * During bprm_mm_init(), we create a temporary stack at STACK_TOP_MAX.  Once
 * the binfmt code determines where the new stack should reside, we shift it to
 * its final location.  The process proceeds as follows:
 *
 * 1) Use shift to calculate the new vma endpoints.
 * 2) Extend vma to cover both the old and new ranges.  This ensures the
 *    arguments passed to subsequent functions are consistent.
 * 3) Move vma's page tables to the new range.
 * 4) Free up any cleared pgd range.
 * 5) Shrink the vma to cover only the new range.
 */
static int shift_arg_pages(struct vm_area_struct *vma, unsigned long shift)
{
	struct mm_struct *mm = vma->vm_mm;
	unsigned long old_start = vma->vm_start;
	unsigned long old_end = vma->vm_end;
	unsigned long length = old_end - old_start;
	unsigned long new_start = old_start - shift;
	unsigned long new_end = old_end - shift;
	VMA_ITERATOR(vmi, mm, new_start);
	struct vm_area_struct *next;
	struct mmu_gather tlb;

	BUG_ON(new_start > new_end);

	/*
	 * ensure there are no vmas between where we want to go
	 * and where we are
	 */
	if (vma != vma_next(&vmi))
		return -EFAULT;

	/*
	 * cover the whole range: [new_start, old_end)
	 */
	if (vma_adjust(vma, new_start, old_end, vma->vm_pgoff, NULL))
		return -ENOMEM;

	/*
	 * move the page tables downwards, on failure we rely on
	 * process cleanup to remove whatever mess we made.
	 */
	if (length != move_page_tables(vma, old_start,
				       vma, new_start, length, false))
		return -ENOMEM;

	lru_add_drain();
	tlb_gather_mmu(&tlb, mm);
	next = vma_next(&vmi);
	if (new_end > old_start) {
		/*
		 * when the old and new regions overlap clear from new_end.
		 */
		free_pgd_range(&tlb, new_end, old_end, new_end,
			next ? next->vm_start : USER_PGTABLES_CEILING);
	} else {
		/*
		 * otherwise, clean from old_start; this is done to not touch
		 * the address space in [new_end, old_start) some architectures
		 * have constraints on va-space that make this illegal (IA64) -
		 * for the others its just a little faster.
		 */
		free_pgd_range(&tlb, old_start, old_end, new_end,
			next ? next->vm_start : USER_PGTABLES_CEILING);
	}
	tlb_finish_mmu(&tlb);

	/*
	 * Shrink the vma to just the new range.  Always succeeds.
	 */
	vma_adjust(vma, new_start, new_end, vma->vm_pgoff, NULL);

	return 0;
}

/*
 * Finalizes the stack vm_area_struct. The flags and permissions are updated,
 * the stack is optionally relocated, and some extra space is added.
 */
int setup_arg_pages(struct linux_binprm *bprm,
		    unsigned long stack_top,
		    int executable_stack)
{
	unsigned long ret;
	unsigned long stack_shift;
	struct mm_struct *mm = current->mm;
	struct vm_area_struct *vma = bprm->vma;
	struct vm_area_struct *prev = NULL;
	unsigned long vm_flags;
	unsigned long stack_base;
	unsigned long stack_size;
	unsigned long stack_expand;
	unsigned long rlim_stack;
	struct mmu_gather tlb;

#ifdef CONFIG_STACK_GROWSUP
	/* Limit stack size */
	stack_base = bprm->rlim_stack.rlim_max;

	stack_base = calc_max_stack_size(stack_base);

	/* Add space for stack randomization. */
	stack_base += (STACK_RND_MASK << PAGE_SHIFT);

	/* Make sure we didn't let the argument array grow too large. */
	if (vma->vm_end - vma->vm_start > stack_base)
		return -ENOMEM;

	stack_base = PAGE_ALIGN(stack_top - stack_base);

	stack_shift = vma->vm_start - stack_base;
	mm->arg_start = bprm->p - stack_shift;
	bprm->p = vma->vm_end - stack_shift;
#else
	stack_top = arch_align_stack(stack_top);
	stack_top = PAGE_ALIGN(stack_top);

	if (unlikely(stack_top < mmap_min_addr) ||
	    unlikely(vma->vm_end - vma->vm_start >= stack_top - mmap_min_addr))
		return -ENOMEM;

	stack_shift = vma->vm_end - stack_top;

	bprm->p -= stack_shift;
	mm->arg_start = bprm->p;
#endif

	if (bprm->loader)
		bprm->loader -= stack_shift;
	bprm->exec -= stack_shift;

	if (mmap_write_lock_killable(mm))
		return -EINTR;

	vm_flags = VM_STACK_FLAGS;

	/*
	 * Adjust stack execute permissions; explicitly enable for
	 * EXSTACK_ENABLE_X, disable for EXSTACK_DISABLE_X and leave alone
	 * (arch default) otherwise.
	 */
	if (unlikely(executable_stack == EXSTACK_ENABLE_X))
		vm_flags |= VM_EXEC;
	else if (executable_stack == EXSTACK_DISABLE_X)
		vm_flags &= ~VM_EXEC;
	vm_flags |= mm->def_flags;
	vm_flags |= VM_STACK_INCOMPLETE_SETUP;

	tlb_gather_mmu(&tlb, mm);
	ret = mprotect_fixup(&tlb, vma, &prev, vma->vm_start, vma->vm_end,
			vm_flags);
	tlb_finish_mmu(&tlb);

	if (ret)
		goto out_unlock;
	BUG_ON(prev != vma);

	if (unlikely(vm_flags & VM_EXEC)) {
		pr_warn_once("process '%pD4' started with executable stack\n",
			     bprm->file);
	}

	/* Move stack pages down in memory. */
	if (stack_shift) {
		ret = shift_arg_pages(vma, stack_shift);
		if (ret)
			goto out_unlock;
	}

	/* mprotect_fixup is overkill to remove the temporary stack flags */
	vma->vm_flags &= ~VM_STACK_INCOMPLETE_SETUP;

	stack_expand = 131072UL; /* randomly 32*4k (or 2*64k) pages */
	stack_size = vma->vm_end - vma->vm_start;
	/*
	 * Align this down to a page boundary as expand_stack
	 * will align it up.
	 */
	rlim_stack = bprm->rlim_stack.rlim_cur & PAGE_MASK;
#ifdef CONFIG_STACK_GROWSUP
	if (stack_size + stack_expand > rlim_stack)
		stack_base = vma->vm_start + rlim_stack;
	else
		stack_base = vma->vm_end + stack_expand;
#else
	if (stack_size + stack_expand > rlim_stack)
		stack_base = vma->vm_end - rlim_stack;
	else
		stack_base = vma->vm_start - stack_expand;
#endif
	current->mm->start_stack = bprm->p;
	ret = expand_stack(vma, stack_base);
	if (ret)
		ret = -EFAULT;

out_unlock:
	mmap_write_unlock(mm);
	return ret;
}
EXPORT_SYMBOL(setup_arg_pages);

#else

/*
 * Transfer the program arguments and environment from the holding pages
 * onto the stack. The provided stack pointer is adjusted accordingly.
 */
int transfer_args_to_stack(struct linux_binprm *bprm,
			   unsigned long *sp_location)
{
	unsigned long index, stop, sp;
	int ret = 0;

	stop = bprm->p >> PAGE_SHIFT;
	sp = *sp_location;

	for (index = MAX_ARG_PAGES - 1; index >= stop; index--) {
		unsigned int offset = index == stop ? bprm->p & ~PAGE_MASK : 0;
		char *src = kmap_local_page(bprm->page[index]) + offset;
		sp -= PAGE_SIZE - offset;
		if (copy_to_user((void *) sp, src, PAGE_SIZE - offset) != 0)
			ret = -EFAULT;
		kunmap_local(src);
		if (ret)
			goto out;
	}

	*sp_location = sp;

out:
	return ret;
}
EXPORT_SYMBOL(transfer_args_to_stack);

#endif /* CONFIG_MMU */

static struct file *do_open_execat(int fd, struct filename *name, int flags)
{
	struct file *file;
	int err;
	struct open_flags open_exec_flags = {
		.open_flag = O_LARGEFILE | O_RDONLY | __FMODE_EXEC,
		.acc_mode = MAY_EXEC,
		.intent = LOOKUP_OPEN,
		.lookup_flags = LOOKUP_FOLLOW,
	};

	if ((flags & ~(AT_SYMLINK_NOFOLLOW | AT_EMPTY_PATH)) != 0)
		return ERR_PTR(-EINVAL);
	if (flags & AT_SYMLINK_NOFOLLOW)
		open_exec_flags.lookup_flags &= ~LOOKUP_FOLLOW;
	if (flags & AT_EMPTY_PATH)
		open_exec_flags.lookup_flags |= LOOKUP_EMPTY;

	file = do_filp_open(fd, name, &open_exec_flags);
	if (IS_ERR(file))
		goto out;

	/*
	 * may_open() has already checked for this, so it should be
	 * impossible to trip now. But we need to be extra cautious
	 * and check again at the very end too.
	 */
	err = -EACCES;
	if (WARN_ON_ONCE(!S_ISREG(file_inode(file)->i_mode) ||
			 path_noexec(&file->f_path)))
		goto exit;

	err = deny_write_access(file);
	if (err)
		goto exit;

	if (name->name[0] != '\0')
		fsnotify_open(file);

out:
	return file;

exit:
	fput(file);
	return ERR_PTR(err);
}

struct file *open_exec(const char *name)
{
	struct filename *filename = getname_kernel(name);
	struct file *f = ERR_CAST(filename);

	if (!IS_ERR(filename)) {
		f = do_open_execat(AT_FDCWD, filename, 0);
		putname(filename);
	}
	return f;
}
EXPORT_SYMBOL(open_exec);

#if defined(CONFIG_BINFMT_FLAT) || defined(CONFIG_BINFMT_ELF_FDPIC)
ssize_t read_code(struct file *file, unsigned long addr, loff_t pos, size_t len)
{
	ssize_t res = vfs_read(file, (void __user *)addr, len, &pos);
	if (res > 0)
		flush_icache_user_range(addr, addr + len);
	return res;
}
EXPORT_SYMBOL(read_code);
#endif

/*
 * Maps the mm_struct mm into the current task struct.
 * On success, this function returns with exec_update_lock
 * held for writing.
 */
static int exec_mmap(struct mm_struct *mm)
{
	struct task_struct *tsk;
	struct mm_struct *old_mm, *active_mm;
	int ret;

	/* Notify parent that we're no longer interested in the old VM */
	tsk = current;
	old_mm = current->mm;
	exec_mm_release(tsk, old_mm);
	if (old_mm)
		sync_mm_rss(old_mm);

	ret = down_write_killable(&tsk->signal->exec_update_lock);
	if (ret)
		return ret;

	if (old_mm) {
		/*
		 * If there is a pending fatal signal perhaps a signal
		 * whose default action is to create a coredump get
		 * out and die instead of going through with the exec.
		 */
		ret = mmap_read_lock_killable(old_mm);
		if (ret) {
			up_write(&tsk->signal->exec_update_lock);
			return ret;
		}
	}

	task_lock(tsk);
	membarrier_exec_mmap(mm);

	local_irq_disable();
	active_mm = tsk->active_mm;
	tsk->active_mm = mm;
	tsk->mm = mm;
	lru_gen_add_mm(mm);
	/*
	 * This prevents preemption while active_mm is being loaded and
	 * it and mm are being updated, which could cause problems for
	 * lazy tlb mm refcounting when these are updated by context
	 * switches. Not all architectures can handle irqs off over
	 * activate_mm yet.
	 */
	if (!IS_ENABLED(CONFIG_ARCH_WANT_IRQS_OFF_ACTIVATE_MM))
		local_irq_enable();
	activate_mm(active_mm, mm);
	if (IS_ENABLED(CONFIG_ARCH_WANT_IRQS_OFF_ACTIVATE_MM))
		local_irq_enable();
	task_unlock(tsk);
<<<<<<< HEAD
=======
	lru_gen_use_mm(mm);
>>>>>>> 9abf2313
	if (old_mm) {
		mmap_read_unlock(old_mm);
		BUG_ON(active_mm != old_mm);
		setmax_mm_hiwater_rss(&tsk->signal->maxrss, old_mm);
		mm_update_next_owner(old_mm);
		mmput(old_mm);
		return 0;
	}
	mmdrop(active_mm);
	return 0;
}

static int de_thread(struct task_struct *tsk)
{
	struct signal_struct *sig = tsk->signal;
	struct sighand_struct *oldsighand = tsk->sighand;
	spinlock_t *lock = &oldsighand->siglock;

	if (thread_group_empty(tsk))
		goto no_thread_group;

	/*
	 * Kill all other threads in the thread group.
	 */
	spin_lock_irq(lock);
	if ((sig->flags & SIGNAL_GROUP_EXIT) || sig->group_exec_task) {
		/*
		 * Another group action in progress, just
		 * return so that the signal is processed.
		 */
		spin_unlock_irq(lock);
		return -EAGAIN;
	}

	sig->group_exec_task = tsk;
	sig->notify_count = zap_other_threads(tsk);
	if (!thread_group_leader(tsk))
		sig->notify_count--;

	while (sig->notify_count) {
		__set_current_state(TASK_KILLABLE);
		spin_unlock_irq(lock);
		schedule();
		if (__fatal_signal_pending(tsk))
			goto killed;
		spin_lock_irq(lock);
	}
	spin_unlock_irq(lock);

	/*
	 * At this point all other threads have exited, all we have to
	 * do is to wait for the thread group leader to become inactive,
	 * and to assume its PID:
	 */
	if (!thread_group_leader(tsk)) {
		struct task_struct *leader = tsk->group_leader;

		for (;;) {
			cgroup_threadgroup_change_begin(tsk);
			write_lock_irq(&tasklist_lock);
			/*
			 * Do this under tasklist_lock to ensure that
			 * exit_notify() can't miss ->group_exec_task
			 */
			sig->notify_count = -1;
			if (likely(leader->exit_state))
				break;
			__set_current_state(TASK_KILLABLE);
			write_unlock_irq(&tasklist_lock);
			cgroup_threadgroup_change_end(tsk);
			schedule();
			if (__fatal_signal_pending(tsk))
				goto killed;
		}

		/*
		 * The only record we have of the real-time age of a
		 * process, regardless of execs it's done, is start_time.
		 * All the past CPU time is accumulated in signal_struct
		 * from sister threads now dead.  But in this non-leader
		 * exec, nothing survives from the original leader thread,
		 * whose birth marks the true age of this process now.
		 * When we take on its identity by switching to its PID, we
		 * also take its birthdate (always earlier than our own).
		 */
		tsk->start_time = leader->start_time;
		tsk->start_boottime = leader->start_boottime;

		BUG_ON(!same_thread_group(leader, tsk));
		/*
		 * An exec() starts a new thread group with the
		 * TGID of the previous thread group. Rehash the
		 * two threads with a switched PID, and release
		 * the former thread group leader:
		 */

		/* Become a process group leader with the old leader's pid.
		 * The old leader becomes a thread of the this thread group.
		 */
		exchange_tids(tsk, leader);
		transfer_pid(leader, tsk, PIDTYPE_TGID);
		transfer_pid(leader, tsk, PIDTYPE_PGID);
		transfer_pid(leader, tsk, PIDTYPE_SID);

		list_replace_rcu(&leader->tasks, &tsk->tasks);
		list_replace_init(&leader->sibling, &tsk->sibling);

		tsk->group_leader = tsk;
		leader->group_leader = tsk;

		tsk->exit_signal = SIGCHLD;
		leader->exit_signal = -1;

		BUG_ON(leader->exit_state != EXIT_ZOMBIE);
		leader->exit_state = EXIT_DEAD;

		/*
		 * We are going to release_task()->ptrace_unlink() silently,
		 * the tracer can sleep in do_wait(). EXIT_DEAD guarantees
		 * the tracer won't block again waiting for this thread.
		 */
		if (unlikely(leader->ptrace))
			__wake_up_parent(leader, leader->parent);
		write_unlock_irq(&tasklist_lock);
		cgroup_threadgroup_change_end(tsk);

		release_task(leader);
	}

	sig->group_exec_task = NULL;
	sig->notify_count = 0;

no_thread_group:
	/* we have changed execution domain */
	tsk->exit_signal = SIGCHLD;

	BUG_ON(!thread_group_leader(tsk));
	return 0;

killed:
	/* protects against exit_notify() and __exit_signal() */
	read_lock(&tasklist_lock);
	sig->group_exec_task = NULL;
	sig->notify_count = 0;
	read_unlock(&tasklist_lock);
	return -EAGAIN;
}


/*
 * This function makes sure the current process has its own signal table,
 * so that flush_signal_handlers can later reset the handlers without
 * disturbing other processes.  (Other processes might share the signal
 * table via the CLONE_SIGHAND option to clone().)
 */
static int unshare_sighand(struct task_struct *me)
{
	struct sighand_struct *oldsighand = me->sighand;

	if (refcount_read(&oldsighand->count) != 1) {
		struct sighand_struct *newsighand;
		/*
		 * This ->sighand is shared with the CLONE_SIGHAND
		 * but not CLONE_THREAD task, switch to the new one.
		 */
		newsighand = kmem_cache_alloc(sighand_cachep, GFP_KERNEL);
		if (!newsighand)
			return -ENOMEM;

		refcount_set(&newsighand->count, 1);
		memcpy(newsighand->action, oldsighand->action,
		       sizeof(newsighand->action));

		write_lock_irq(&tasklist_lock);
		spin_lock(&oldsighand->siglock);
		rcu_assign_pointer(me->sighand, newsighand);
		spin_unlock(&oldsighand->siglock);
		write_unlock_irq(&tasklist_lock);

		__cleanup_sighand(oldsighand);
	}
	return 0;
}

char *__get_task_comm(char *buf, size_t buf_size, struct task_struct *tsk)
{
	task_lock(tsk);
	/* Always NUL terminated and zero-padded */
	strscpy_pad(buf, tsk->comm, buf_size);
	task_unlock(tsk);
	return buf;
}
EXPORT_SYMBOL_GPL(__get_task_comm);

/*
 * These functions flushes out all traces of the currently running executable
 * so that a new one can be started
 */

void __set_task_comm(struct task_struct *tsk, const char *buf, bool exec)
{
	task_lock(tsk);
	trace_task_rename(tsk, buf);
	strscpy_pad(tsk->comm, buf, sizeof(tsk->comm));
	task_unlock(tsk);
	perf_event_comm(tsk, exec);
}

/*
 * Calling this is the point of no return. None of the failures will be
 * seen by userspace since either the process is already taking a fatal
 * signal (via de_thread() or coredump), or will have SEGV raised
 * (after exec_mmap()) by search_binary_handler (see below).
 */
int begin_new_exec(struct linux_binprm * bprm)
{
	struct task_struct *me = current;
	int retval;

	/* Once we are committed compute the creds */
	retval = bprm_creds_from_file(bprm);
	if (retval)
		return retval;

	/*
	 * Ensure all future errors are fatal.
	 */
	bprm->point_of_no_return = true;

	/*
	 * Make this the only thread in the thread group.
	 */
	retval = de_thread(me);
	if (retval)
		goto out;

	/*
	 * Cancel any io_uring activity across execve
	 */
	io_uring_task_cancel();

	/* Ensure the files table is not shared. */
	retval = unshare_files();
	if (retval)
		goto out;

	/*
	 * Must be called _before_ exec_mmap() as bprm->mm is
	 * not visible until then. This also enables the update
	 * to be lockless.
	 */
	retval = set_mm_exe_file(bprm->mm, bprm->file);
	if (retval)
		goto out;

	/* If the binary is not readable then enforce mm->dumpable=0 */
	would_dump(bprm, bprm->file);
	if (bprm->have_execfd)
		would_dump(bprm, bprm->executable);

	/*
	 * Release all of the old mmap stuff
	 */
	acct_arg_size(bprm, 0);
	retval = exec_mmap(bprm->mm);
	if (retval)
		goto out;

	bprm->mm = NULL;

#ifdef CONFIG_POSIX_TIMERS
	spin_lock_irq(&me->sighand->siglock);
	posix_cpu_timers_exit(me);
	spin_unlock_irq(&me->sighand->siglock);
	exit_itimers(me);
	flush_itimer_signals();
#endif

	/*
	 * Make the signal table private.
	 */
	retval = unshare_sighand(me);
	if (retval)
		goto out_unlock;

	me->flags &= ~(PF_RANDOMIZE | PF_FORKNOEXEC |
					PF_NOFREEZE | PF_NO_SETAFFINITY);
	flush_thread();
	me->personality &= ~bprm->per_clear;

	clear_syscall_work_syscall_user_dispatch(me);

	/*
	 * We have to apply CLOEXEC before we change whether the process is
	 * dumpable (in setup_new_exec) to avoid a race with a process in userspace
	 * trying to access the should-be-closed file descriptors of a process
	 * undergoing exec(2).
	 */
	do_close_on_exec(me->files);

	if (bprm->secureexec) {
		/* Make sure parent cannot signal privileged process. */
		me->pdeath_signal = 0;

		/*
		 * For secureexec, reset the stack limit to sane default to
		 * avoid bad behavior from the prior rlimits. This has to
		 * happen before arch_pick_mmap_layout(), which examines
		 * RLIMIT_STACK, but after the point of no return to avoid
		 * needing to clean up the change on failure.
		 */
		if (bprm->rlim_stack.rlim_cur > _STK_LIM)
			bprm->rlim_stack.rlim_cur = _STK_LIM;
	}

	me->sas_ss_sp = me->sas_ss_size = 0;

	/*
	 * Figure out dumpability. Note that this checking only of current
	 * is wrong, but userspace depends on it. This should be testing
	 * bprm->secureexec instead.
	 */
	if (bprm->interp_flags & BINPRM_FLAGS_ENFORCE_NONDUMP ||
	    !(uid_eq(current_euid(), current_uid()) &&
	      gid_eq(current_egid(), current_gid())))
		set_dumpable(current->mm, suid_dumpable);
	else
		set_dumpable(current->mm, SUID_DUMP_USER);

	perf_event_exec();
	__set_task_comm(me, kbasename(bprm->filename), true);

	/* An exec changes our domain. We are no longer part of the thread
	   group */
	WRITE_ONCE(me->self_exec_id, me->self_exec_id + 1);
	flush_signal_handlers(me, 0);

	retval = set_cred_ucounts(bprm->cred);
	if (retval < 0)
		goto out_unlock;

	/*
	 * install the new credentials for this executable
	 */
	security_bprm_committing_creds(bprm);

	commit_creds(bprm->cred);
	bprm->cred = NULL;

	/*
	 * Disable monitoring for regular users
	 * when executing setuid binaries. Must
	 * wait until new credentials are committed
	 * by commit_creds() above
	 */
	if (get_dumpable(me->mm) != SUID_DUMP_USER)
		perf_event_exit_task(me);
	/*
	 * cred_guard_mutex must be held at least to this point to prevent
	 * ptrace_attach() from altering our determination of the task's
	 * credentials; any time after this it may be unlocked.
	 */
	security_bprm_committed_creds(bprm);

	/* Pass the opened binary to the interpreter. */
	if (bprm->have_execfd) {
		retval = get_unused_fd_flags(0);
		if (retval < 0)
			goto out_unlock;
		fd_install(retval, bprm->executable);
		bprm->executable = NULL;
		bprm->execfd = retval;
	}
	return 0;

out_unlock:
	up_write(&me->signal->exec_update_lock);
out:
	return retval;
}
EXPORT_SYMBOL(begin_new_exec);

void would_dump(struct linux_binprm *bprm, struct file *file)
{
	struct inode *inode = file_inode(file);
	struct user_namespace *mnt_userns = file_mnt_user_ns(file);
	if (inode_permission(mnt_userns, inode, MAY_READ) < 0) {
		struct user_namespace *old, *user_ns;
		bprm->interp_flags |= BINPRM_FLAGS_ENFORCE_NONDUMP;

		/* Ensure mm->user_ns contains the executable */
		user_ns = old = bprm->mm->user_ns;
		while ((user_ns != &init_user_ns) &&
		       !privileged_wrt_inode_uidgid(user_ns, mnt_userns, inode))
			user_ns = user_ns->parent;

		if (old != user_ns) {
			bprm->mm->user_ns = get_user_ns(user_ns);
			put_user_ns(old);
		}
	}
}
EXPORT_SYMBOL(would_dump);

void setup_new_exec(struct linux_binprm * bprm)
{
	/* Setup things that can depend upon the personality */
	struct task_struct *me = current;

	arch_pick_mmap_layout(me->mm, &bprm->rlim_stack);

	arch_setup_new_exec();

	/* Set the new mm task size. We have to do that late because it may
	 * depend on TIF_32BIT which is only updated in flush_thread() on
	 * some architectures like powerpc
	 */
	me->mm->task_size = TASK_SIZE;
	up_write(&me->signal->exec_update_lock);
	mutex_unlock(&me->signal->cred_guard_mutex);
}
EXPORT_SYMBOL(setup_new_exec);

/* Runs immediately before start_thread() takes over. */
void finalize_exec(struct linux_binprm *bprm)
{
	/* Store any stack rlimit changes before starting thread. */
	task_lock(current->group_leader);
	current->signal->rlim[RLIMIT_STACK] = bprm->rlim_stack;
	task_unlock(current->group_leader);
}
EXPORT_SYMBOL(finalize_exec);

/*
 * Prepare credentials and lock ->cred_guard_mutex.
 * setup_new_exec() commits the new creds and drops the lock.
 * Or, if exec fails before, free_bprm() should release ->cred
 * and unlock.
 */
static int prepare_bprm_creds(struct linux_binprm *bprm)
{
	if (mutex_lock_interruptible(&current->signal->cred_guard_mutex))
		return -ERESTARTNOINTR;

	bprm->cred = prepare_exec_creds();
	if (likely(bprm->cred))
		return 0;

	mutex_unlock(&current->signal->cred_guard_mutex);
	return -ENOMEM;
}

static void free_bprm(struct linux_binprm *bprm)
{
	if (bprm->mm) {
		acct_arg_size(bprm, 0);
		mmput(bprm->mm);
	}
	free_arg_pages(bprm);
	if (bprm->cred) {
		mutex_unlock(&current->signal->cred_guard_mutex);
		abort_creds(bprm->cred);
	}
	if (bprm->file) {
		allow_write_access(bprm->file);
		fput(bprm->file);
	}
	if (bprm->executable)
		fput(bprm->executable);
	/* If a binfmt changed the interp, free it. */
	if (bprm->interp != bprm->filename)
		kfree(bprm->interp);
	kfree(bprm->fdpath);
	kfree(bprm);
}

static struct linux_binprm *alloc_bprm(int fd, struct filename *filename)
{
	struct linux_binprm *bprm = kzalloc(sizeof(*bprm), GFP_KERNEL);
	int retval = -ENOMEM;
	if (!bprm)
		goto out;

	if (fd == AT_FDCWD || filename->name[0] == '/') {
		bprm->filename = filename->name;
	} else {
		if (filename->name[0] == '\0')
			bprm->fdpath = kasprintf(GFP_KERNEL, "/dev/fd/%d", fd);
		else
			bprm->fdpath = kasprintf(GFP_KERNEL, "/dev/fd/%d/%s",
						  fd, filename->name);
		if (!bprm->fdpath)
			goto out_free;

		bprm->filename = bprm->fdpath;
	}
	bprm->interp = bprm->filename;

	retval = bprm_mm_init(bprm);
	if (retval)
		goto out_free;
	return bprm;

out_free:
	free_bprm(bprm);
out:
	return ERR_PTR(retval);
}

int bprm_change_interp(const char *interp, struct linux_binprm *bprm)
{
	/* If a binfmt changed the interp, free it first. */
	if (bprm->interp != bprm->filename)
		kfree(bprm->interp);
	bprm->interp = kstrdup(interp, GFP_KERNEL);
	if (!bprm->interp)
		return -ENOMEM;
	return 0;
}
EXPORT_SYMBOL(bprm_change_interp);

/*
 * determine how safe it is to execute the proposed program
 * - the caller must hold ->cred_guard_mutex to protect against
 *   PTRACE_ATTACH or seccomp thread-sync
 */
static void check_unsafe_exec(struct linux_binprm *bprm)
{
	struct task_struct *p = current, *t;
	unsigned n_fs;

	if (p->ptrace)
		bprm->unsafe |= LSM_UNSAFE_PTRACE;

	/*
	 * This isn't strictly necessary, but it makes it harder for LSMs to
	 * mess up.
	 */
	if (task_no_new_privs(current))
		bprm->unsafe |= LSM_UNSAFE_NO_NEW_PRIVS;

	t = p;
	n_fs = 1;
	spin_lock(&p->fs->lock);
	rcu_read_lock();
	while_each_thread(p, t) {
		if (t->fs == p->fs)
			n_fs++;
	}
	rcu_read_unlock();

	if (p->fs->users > n_fs)
		bprm->unsafe |= LSM_UNSAFE_SHARE;
	else
		p->fs->in_exec = 1;
	spin_unlock(&p->fs->lock);
}

static void bprm_fill_uid(struct linux_binprm *bprm, struct file *file)
{
	/* Handle suid and sgid on files */
	struct user_namespace *mnt_userns;
	struct inode *inode = file_inode(file);
	unsigned int mode;
	kuid_t uid;
	kgid_t gid;

	if (!mnt_may_suid(file->f_path.mnt))
		return;

	if (task_no_new_privs(current))
		return;

	mode = READ_ONCE(inode->i_mode);
	if (!(mode & (S_ISUID|S_ISGID)))
		return;

	mnt_userns = file_mnt_user_ns(file);

	/* Be careful if suid/sgid is set */
	inode_lock(inode);

	/* reload atomically mode/uid/gid now that lock held */
	mode = inode->i_mode;
	uid = i_uid_into_mnt(mnt_userns, inode);
	gid = i_gid_into_mnt(mnt_userns, inode);
	inode_unlock(inode);

	/* We ignore suid/sgid if there are no mappings for them in the ns */
	if (!kuid_has_mapping(bprm->cred->user_ns, uid) ||
		 !kgid_has_mapping(bprm->cred->user_ns, gid))
		return;

	if (mode & S_ISUID) {
		bprm->per_clear |= PER_CLEAR_ON_SETID;
		bprm->cred->euid = uid;
	}

	if ((mode & (S_ISGID | S_IXGRP)) == (S_ISGID | S_IXGRP)) {
		bprm->per_clear |= PER_CLEAR_ON_SETID;
		bprm->cred->egid = gid;
	}
}

/*
 * Compute brpm->cred based upon the final binary.
 */
static int bprm_creds_from_file(struct linux_binprm *bprm)
{
	/* Compute creds based on which file? */
	struct file *file = bprm->execfd_creds ? bprm->executable : bprm->file;

	bprm_fill_uid(bprm, file);
	return security_bprm_creds_from_file(bprm, file);
}

/*
 * Fill the binprm structure from the inode.
 * Read the first BINPRM_BUF_SIZE bytes
 *
 * This may be called multiple times for binary chains (scripts for example).
 */
static int prepare_binprm(struct linux_binprm *bprm)
{
	loff_t pos = 0;

	memset(bprm->buf, 0, BINPRM_BUF_SIZE);
	return kernel_read(bprm->file, bprm->buf, BINPRM_BUF_SIZE, &pos);
}

/*
 * Arguments are '\0' separated strings found at the location bprm->p
 * points to; chop off the first by relocating brpm->p to right after
 * the first '\0' encountered.
 */
int remove_arg_zero(struct linux_binprm *bprm)
{
	int ret = 0;
	unsigned long offset;
	char *kaddr;
	struct page *page;

	if (!bprm->argc)
		return 0;

	do {
		offset = bprm->p & ~PAGE_MASK;
		page = get_arg_page(bprm, bprm->p, 0);
		if (!page) {
			ret = -EFAULT;
			goto out;
		}
		kaddr = kmap_local_page(page);

		for (; offset < PAGE_SIZE && kaddr[offset];
				offset++, bprm->p++)
			;

		kunmap_local(kaddr);
		put_arg_page(page);
	} while (offset == PAGE_SIZE);

	bprm->p++;
	bprm->argc--;
	ret = 0;

out:
	return ret;
}
EXPORT_SYMBOL(remove_arg_zero);

#define printable(c) (((c)=='\t') || ((c)=='\n') || (0x20<=(c) && (c)<=0x7e))
/*
 * cycle the list of binary formats handler, until one recognizes the image
 */
static int search_binary_handler(struct linux_binprm *bprm)
{
	bool need_retry = IS_ENABLED(CONFIG_MODULES);
	struct linux_binfmt *fmt;
	int retval;

	retval = prepare_binprm(bprm);
	if (retval < 0)
		return retval;

	retval = security_bprm_check(bprm);
	if (retval)
		return retval;

	retval = -ENOENT;
 retry:
	read_lock(&binfmt_lock);
	list_for_each_entry(fmt, &formats, lh) {
		if (!try_module_get(fmt->module))
			continue;
		read_unlock(&binfmt_lock);

		retval = fmt->load_binary(bprm);

		read_lock(&binfmt_lock);
		put_binfmt(fmt);
		if (bprm->point_of_no_return || (retval != -ENOEXEC)) {
			read_unlock(&binfmt_lock);
			return retval;
		}
	}
	read_unlock(&binfmt_lock);

	if (need_retry) {
		if (printable(bprm->buf[0]) && printable(bprm->buf[1]) &&
		    printable(bprm->buf[2]) && printable(bprm->buf[3]))
			return retval;
		if (request_module("binfmt-%04x", *(ushort *)(bprm->buf + 2)) < 0)
			return retval;
		need_retry = false;
		goto retry;
	}

	return retval;
}

static int exec_binprm(struct linux_binprm *bprm)
{
	pid_t old_pid, old_vpid;
	int ret, depth;

	/* Need to fetch pid before load_binary changes it */
	old_pid = current->pid;
	rcu_read_lock();
	old_vpid = task_pid_nr_ns(current, task_active_pid_ns(current->parent));
	rcu_read_unlock();

	/* This allows 4 levels of binfmt rewrites before failing hard. */
	for (depth = 0;; depth++) {
		struct file *exec;
		if (depth > 5)
			return -ELOOP;

		ret = search_binary_handler(bprm);
		if (ret < 0)
			return ret;
		if (!bprm->interpreter)
			break;

		exec = bprm->file;
		bprm->file = bprm->interpreter;
		bprm->interpreter = NULL;

		allow_write_access(exec);
		if (unlikely(bprm->have_execfd)) {
			if (bprm->executable) {
				fput(exec);
				return -ENOEXEC;
			}
			bprm->executable = exec;
		} else
			fput(exec);
	}

	audit_bprm(bprm);
	trace_sched_process_exec(current, old_pid, bprm);
	ptrace_event(PTRACE_EVENT_EXEC, old_vpid);
	proc_exec_connector(current);
	return 0;
}

/*
 * sys_execve() executes a new program.
 */
static int bprm_execve(struct linux_binprm *bprm,
		       int fd, struct filename *filename, int flags)
{
	struct file *file;
	int retval;

	retval = prepare_bprm_creds(bprm);
	if (retval)
		return retval;

	check_unsafe_exec(bprm);
	current->in_execve = 1;

	file = do_open_execat(fd, filename, flags);
	retval = PTR_ERR(file);
	if (IS_ERR(file))
		goto out_unmark;

	sched_exec();

	bprm->file = file;
	/*
	 * Record that a name derived from an O_CLOEXEC fd will be
	 * inaccessible after exec.  This allows the code in exec to
	 * choose to fail when the executable is not mmaped into the
	 * interpreter and an open file descriptor is not passed to
	 * the interpreter.  This makes for a better user experience
	 * than having the interpreter start and then immediately fail
	 * when it finds the executable is inaccessible.
	 */
	if (bprm->fdpath && get_close_on_exec(fd))
		bprm->interp_flags |= BINPRM_FLAGS_PATH_INACCESSIBLE;

	/* Set the unchanging part of bprm->cred */
	retval = security_bprm_creds_for_exec(bprm);
	if (retval)
		goto out;

	retval = exec_binprm(bprm);
	if (retval < 0)
		goto out;

	/* execve succeeded */
	current->fs->in_exec = 0;
	current->in_execve = 0;
	rseq_execve(current);
	acct_update_integrals(current);
	task_numa_free(current, false);
	return retval;

out:
	/*
	 * If past the point of no return ensure the code never
	 * returns to the userspace process.  Use an existing fatal
	 * signal if present otherwise terminate the process with
	 * SIGSEGV.
	 */
	if (bprm->point_of_no_return && !fatal_signal_pending(current))
		force_fatal_sig(SIGSEGV);

out_unmark:
	current->fs->in_exec = 0;
	current->in_execve = 0;

	return retval;
}

static int do_execveat_common(int fd, struct filename *filename,
			      struct user_arg_ptr argv,
			      struct user_arg_ptr envp,
			      int flags)
{
	struct linux_binprm *bprm;
	int retval;

	if (IS_ERR(filename))
		return PTR_ERR(filename);

	/*
	 * We move the actual failure in case of RLIMIT_NPROC excess from
	 * set*uid() to execve() because too many poorly written programs
	 * don't check setuid() return code.  Here we additionally recheck
	 * whether NPROC limit is still exceeded.
	 */
	if ((current->flags & PF_NPROC_EXCEEDED) &&
	    is_rlimit_overlimit(current_ucounts(), UCOUNT_RLIMIT_NPROC, rlimit(RLIMIT_NPROC))) {
		retval = -EAGAIN;
		goto out_ret;
	}

	/* We're below the limit (still or again), so we don't want to make
	 * further execve() calls fail. */
	current->flags &= ~PF_NPROC_EXCEEDED;

	bprm = alloc_bprm(fd, filename);
	if (IS_ERR(bprm)) {
		retval = PTR_ERR(bprm);
		goto out_ret;
	}

	retval = count(argv, MAX_ARG_STRINGS);
	if (retval == 0)
		pr_warn_once("process '%s' launched '%s' with NULL argv: empty string added\n",
			     current->comm, bprm->filename);
	if (retval < 0)
		goto out_free;
	bprm->argc = retval;

	retval = count(envp, MAX_ARG_STRINGS);
	if (retval < 0)
		goto out_free;
	bprm->envc = retval;

	retval = bprm_stack_limits(bprm);
	if (retval < 0)
		goto out_free;

	retval = copy_string_kernel(bprm->filename, bprm);
	if (retval < 0)
		goto out_free;
	bprm->exec = bprm->p;

	retval = copy_strings(bprm->envc, envp, bprm);
	if (retval < 0)
		goto out_free;

	retval = copy_strings(bprm->argc, argv, bprm);
	if (retval < 0)
		goto out_free;

	/*
	 * When argv is empty, add an empty string ("") as argv[0] to
	 * ensure confused userspace programs that start processing
	 * from argv[1] won't end up walking envp. See also
	 * bprm_stack_limits().
	 */
	if (bprm->argc == 0) {
		retval = copy_string_kernel("", bprm);
		if (retval < 0)
			goto out_free;
		bprm->argc = 1;
	}

	retval = bprm_execve(bprm, fd, filename, flags);
out_free:
	free_bprm(bprm);

out_ret:
	putname(filename);
	return retval;
}

int kernel_execve(const char *kernel_filename,
		  const char *const *argv, const char *const *envp)
{
	struct filename *filename;
	struct linux_binprm *bprm;
	int fd = AT_FDCWD;
	int retval;

	/* It is non-sense for kernel threads to call execve */
	if (WARN_ON_ONCE(current->flags & PF_KTHREAD))
		return -EINVAL;

	filename = getname_kernel(kernel_filename);
	if (IS_ERR(filename))
		return PTR_ERR(filename);

	bprm = alloc_bprm(fd, filename);
	if (IS_ERR(bprm)) {
		retval = PTR_ERR(bprm);
		goto out_ret;
	}

	retval = count_strings_kernel(argv);
	if (WARN_ON_ONCE(retval == 0))
		retval = -EINVAL;
	if (retval < 0)
		goto out_free;
	bprm->argc = retval;

	retval = count_strings_kernel(envp);
	if (retval < 0)
		goto out_free;
	bprm->envc = retval;

	retval = bprm_stack_limits(bprm);
	if (retval < 0)
		goto out_free;

	retval = copy_string_kernel(bprm->filename, bprm);
	if (retval < 0)
		goto out_free;
	bprm->exec = bprm->p;

	retval = copy_strings_kernel(bprm->envc, envp, bprm);
	if (retval < 0)
		goto out_free;

	retval = copy_strings_kernel(bprm->argc, argv, bprm);
	if (retval < 0)
		goto out_free;

	retval = bprm_execve(bprm, fd, filename, 0);
out_free:
	free_bprm(bprm);
out_ret:
	putname(filename);
	return retval;
}

static int do_execve(struct filename *filename,
	const char __user *const __user *__argv,
	const char __user *const __user *__envp)
{
	struct user_arg_ptr argv = { .ptr.native = __argv };
	struct user_arg_ptr envp = { .ptr.native = __envp };
	return do_execveat_common(AT_FDCWD, filename, argv, envp, 0);
}

static int do_execveat(int fd, struct filename *filename,
		const char __user *const __user *__argv,
		const char __user *const __user *__envp,
		int flags)
{
	struct user_arg_ptr argv = { .ptr.native = __argv };
	struct user_arg_ptr envp = { .ptr.native = __envp };

	return do_execveat_common(fd, filename, argv, envp, flags);
}

#ifdef CONFIG_COMPAT
static int compat_do_execve(struct filename *filename,
	const compat_uptr_t __user *__argv,
	const compat_uptr_t __user *__envp)
{
	struct user_arg_ptr argv = {
		.is_compat = true,
		.ptr.compat = __argv,
	};
	struct user_arg_ptr envp = {
		.is_compat = true,
		.ptr.compat = __envp,
	};
	return do_execveat_common(AT_FDCWD, filename, argv, envp, 0);
}

static int compat_do_execveat(int fd, struct filename *filename,
			      const compat_uptr_t __user *__argv,
			      const compat_uptr_t __user *__envp,
			      int flags)
{
	struct user_arg_ptr argv = {
		.is_compat = true,
		.ptr.compat = __argv,
	};
	struct user_arg_ptr envp = {
		.is_compat = true,
		.ptr.compat = __envp,
	};
	return do_execveat_common(fd, filename, argv, envp, flags);
}
#endif

void set_binfmt(struct linux_binfmt *new)
{
	struct mm_struct *mm = current->mm;

	if (mm->binfmt)
		module_put(mm->binfmt->module);

	mm->binfmt = new;
	if (new)
		__module_get(new->module);
}
EXPORT_SYMBOL(set_binfmt);

/*
 * set_dumpable stores three-value SUID_DUMP_* into mm->flags.
 */
void set_dumpable(struct mm_struct *mm, int value)
{
	if (WARN_ON((unsigned)value > SUID_DUMP_ROOT))
		return;

	set_mask_bits(&mm->flags, MMF_DUMPABLE_MASK, value);
}

SYSCALL_DEFINE3(execve,
		const char __user *, filename,
		const char __user *const __user *, argv,
		const char __user *const __user *, envp)
{
	return do_execve(getname(filename), argv, envp);
}

SYSCALL_DEFINE5(execveat,
		int, fd, const char __user *, filename,
		const char __user *const __user *, argv,
		const char __user *const __user *, envp,
		int, flags)
{
	return do_execveat(fd,
			   getname_uflags(filename, flags),
			   argv, envp, flags);
}

#ifdef CONFIG_COMPAT
COMPAT_SYSCALL_DEFINE3(execve, const char __user *, filename,
	const compat_uptr_t __user *, argv,
	const compat_uptr_t __user *, envp)
{
	return compat_do_execve(getname(filename), argv, envp);
}

COMPAT_SYSCALL_DEFINE5(execveat, int, fd,
		       const char __user *, filename,
		       const compat_uptr_t __user *, argv,
		       const compat_uptr_t __user *, envp,
		       int,  flags)
{
	return compat_do_execveat(fd,
				  getname_uflags(filename, flags),
				  argv, envp, flags);
}
#endif

#ifdef CONFIG_SYSCTL

static int proc_dointvec_minmax_coredump(struct ctl_table *table, int write,
		void *buffer, size_t *lenp, loff_t *ppos)
{
	int error = proc_dointvec_minmax(table, write, buffer, lenp, ppos);

	if (!error)
		validate_coredump_safety();
	return error;
}

static struct ctl_table fs_exec_sysctls[] = {
	{
		.procname	= "suid_dumpable",
		.data		= &suid_dumpable,
		.maxlen		= sizeof(int),
		.mode		= 0644,
		.proc_handler	= proc_dointvec_minmax_coredump,
		.extra1		= SYSCTL_ZERO,
		.extra2		= SYSCTL_TWO,
	},
	{ }
};

static int __init init_fs_exec_sysctls(void)
{
	register_sysctl_init("fs", fs_exec_sysctls);
	return 0;
}

fs_initcall(init_fs_exec_sysctls);
#endif /* CONFIG_SYSCTL */<|MERGE_RESOLUTION|>--- conflicted
+++ resolved
@@ -1026,10 +1026,7 @@
 	if (IS_ENABLED(CONFIG_ARCH_WANT_IRQS_OFF_ACTIVATE_MM))
 		local_irq_enable();
 	task_unlock(tsk);
-<<<<<<< HEAD
-=======
 	lru_gen_use_mm(mm);
->>>>>>> 9abf2313
 	if (old_mm) {
 		mmap_read_unlock(old_mm);
 		BUG_ON(active_mm != old_mm);
