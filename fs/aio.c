--- conflicted
+++ resolved
@@ -116,12 +116,8 @@
 	struct page		**ring_pages;
 	long			nr_pages;
 
-<<<<<<< HEAD
+	struct rcu_head		free_rcu;
 	struct swork_event	free_work;
-=======
-	struct rcu_head		free_rcu;
-	struct work_struct	free_work;	/* see free_ioctx() */
->>>>>>> b36f4e9e
 
 	/*
 	 * signals when all in-flight requests are done
@@ -595,17 +591,7 @@
 	return cancel(&kiocb->common);
 }
 
-<<<<<<< HEAD
 static void free_ioctx(struct swork_event *sev)
-=======
-/*
- * free_ioctx() should be RCU delayed to synchronize against the RCU
- * protected lookup_ioctx() and also needs process context to call
- * aio_free_ring(), so the double bouncing through kioctx->free_rcu and
- * ->free_work.
- */
-static void free_ioctx(struct work_struct *work)
->>>>>>> b36f4e9e
 {
 	struct kioctx *ctx = container_of(sev, struct kioctx, free_work);
 
@@ -634,13 +620,8 @@
 	if (ctx->rq_wait && atomic_dec_and_test(&ctx->rq_wait->count))
 		complete(&ctx->rq_wait->comp);
 
-<<<<<<< HEAD
 	INIT_SWORK(&ctx->free_work, free_ioctx);
 	swork_queue(&ctx->free_work);
-=======
-	/* Synchronize against RCU protected table->table[] dereferences */
-	call_rcu(&ctx->free_rcu, free_ioctx_rcufn);
->>>>>>> b36f4e9e
 }
 
 /*
