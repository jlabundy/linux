--- conflicted
+++ resolved
@@ -977,7 +977,7 @@
  */
 static inline bool is_cpu_allowed(struct task_struct *p, int cpu)
 {
-	if (!cpumask_test_cpu(cpu, &p->cpus_allowed))
+	if (!cpumask_test_cpu(cpu, p->cpus_ptr))
 		return false;
 
 	if (is_per_cpu_kthread(p))
@@ -1044,11 +1044,7 @@
 				 struct task_struct *p, int dest_cpu)
 {
 	/* Affinity changed (again). */
-<<<<<<< HEAD
 	if (!cpumask_test_cpu(dest_cpu, p->cpus_ptr))
-=======
-	if (!is_cpu_allowed(p, dest_cpu))
->>>>>>> ad1d85ad
 		return rq;
 
 	update_rq_clock(rq);
@@ -1618,15 +1614,10 @@
 
 	for (;;) {
 		/* Any allowed, online CPU? */
-<<<<<<< HEAD
 		for_each_cpu(dest_cpu, p->cpus_ptr) {
 			if (!(p->flags & PF_KTHREAD) && !cpu_active(dest_cpu))
 				continue;
 			if (!cpu_online(dest_cpu))
-=======
-		for_each_cpu(dest_cpu, &p->cpus_allowed) {
-			if (!is_cpu_allowed(p, dest_cpu))
->>>>>>> ad1d85ad
 				continue;
 
 			goto out;
@@ -1691,12 +1682,8 @@
 	 * [ this allows ->select_task() to simply return task_cpu(p) and
 	 *   not worry about this generic constraint ]
 	 */
-<<<<<<< HEAD
 	if (unlikely(!cpumask_test_cpu(cpu, p->cpus_ptr) ||
 		     !cpu_online(cpu)))
-=======
-	if (unlikely(!is_cpu_allowed(p, cpu)))
->>>>>>> ad1d85ad
 		cpu = select_fallback_rq(task_cpu(p), p);
 
 	return cpu;
