/*
 * Copyright (C) 2016 ARM Ltd.
 *
 * This file is dual-licensed: you can use it either under the terms
 * of the GPL or the X11 license, at your option. Note that this dual
 * licensing only applies to this file, and not this project as a
 * whole.
 *
 *  a) This file is free software; you can redistribute it and/or
 *     modify it under the terms of the GNU General Public License as
 *     published by the Free Software Foundation; either version 2 of the
 *     License, or (at your option) any later version.
 *
 *     This file is distributed in the hope that it will be useful,
 *     but WITHOUT ANY WARRANTY; without even the implied warranty of
 *     MERCHANTABILITY or FITNESS FOR A PARTICULAR PURPOSE.  See the
 *     GNU General Public License for more details.
 *
 * Or, alternatively,
 *
 *  b) Permission is hereby granted, free of charge, to any person
 *     obtaining a copy of this software and associated documentation
 *     files (the "Software"), to deal in the Software without
 *     restriction, including without limitation the rights to use,
 *     copy, modify, merge, publish, distribute, sublicense, and/or
 *     sell copies of the Software, and to permit persons to whom the
 *     Software is furnished to do so, subject to the following
 *     conditions:
 *
 *     The above copyright notice and this permission notice shall be
 *     included in all copies or substantial portions of the Software.
 *
 *     THE SOFTWARE IS PROVIDED "AS IS", WITHOUT WARRANTY OF ANY KIND,
 *     EXPRESS OR IMPLIED, INCLUDING BUT NOT LIMITED TO THE WARRANTIES
 *     OF MERCHANTABILITY, FITNESS FOR A PARTICULAR PURPOSE AND
 *     NONINFRINGEMENT. IN NO EVENT SHALL THE AUTHORS OR COPYRIGHT
 *     HOLDERS BE LIABLE FOR ANY CLAIM, DAMAGES OR OTHER LIABILITY,
 *     WHETHER IN AN ACTION OF CONTRACT, TORT OR OTHERWISE, ARISING
 *     FROM, OUT OF OR IN CONNECTION WITH THE SOFTWARE OR THE USE OR
 *     OTHER DEALINGS IN THE SOFTWARE.
 */

#include <arm/sunxi-h3-h5.dtsi>

/ {
	cpus {
		#address-cells = <1>;
		#size-cells = <0>;

		cpu0: cpu@0 {
			compatible = "arm,cortex-a53";
			device_type = "cpu";
			reg = <0>;
			enable-method = "psci";
		};

		cpu@1 {
			compatible = "arm,cortex-a53";
			device_type = "cpu";
			reg = <1>;
			enable-method = "psci";
		};

		cpu@2 {
			compatible = "arm,cortex-a53";
			device_type = "cpu";
			reg = <2>;
			enable-method = "psci";
		};

		cpu@3 {
			compatible = "arm,cortex-a53";
			device_type = "cpu";
			reg = <3>;
			enable-method = "psci";
		};
	};

	psci {
		compatible = "arm,psci-0.2";
		method = "smc";
	};

	timer {
		compatible = "arm,armv8-timer";
		interrupts = <GIC_PPI 13
				(GIC_CPU_MASK_SIMPLE(4) | IRQ_TYPE_LEVEL_LOW)>,
			     <GIC_PPI 14
				(GIC_CPU_MASK_SIMPLE(4) | IRQ_TYPE_LEVEL_LOW)>,
			     <GIC_PPI 11
				(GIC_CPU_MASK_SIMPLE(4) | IRQ_TYPE_LEVEL_LOW)>,
			     <GIC_PPI 10
				(GIC_CPU_MASK_SIMPLE(4) | IRQ_TYPE_LEVEL_LOW)>;
	};

	soc {
		syscon: system-control@1c00000 {
			compatible = "allwinner,sun50i-h5-system-control";
			reg = <0x01c00000 0x1000>;
			#address-cells = <1>;
			#size-cells = <1>;
			ranges;

			sram_c1: sram@18000 {
				compatible = "mmio-sram";
				reg = <0x00018000 0x1c000>;
				#address-cells = <1>;
				#size-cells = <1>;
				ranges = <0 0x00018000 0x1c000>;

				ve_sram: sram-section@0 {
					compatible = "allwinner,sun50i-h5-sram-c1",
						     "allwinner,sun4i-a10-sram-c1";
					reg = <0x000000 0x1c000>;
				};
			};
		};

		video-codec@1c0e000 {
			compatible = "allwinner,sun50i-h5-video-engine";
			reg = <0x01c0e000 0x1000>;
			clocks = <&ccu CLK_BUS_VE>, <&ccu CLK_VE>,
				 <&ccu CLK_DRAM_VE>;
			clock-names = "ahb", "mod", "ram";
			resets = <&ccu RST_BUS_VE>;
			interrupts = <GIC_SPI 58 IRQ_TYPE_LEVEL_HIGH>;
			allwinner,sram = <&ve_sram 1>;
		};

		mali: gpu@1e80000 {
			compatible = "allwinner,sun50i-h5-mali", "arm,mali-450";
			reg = <0x01e80000 0x30000>;
			/*
			 * While the datasheet lists an interrupt for the
			 * PMU, the actual silicon does not have the PMU
			 * block. Reads all return zero, and writes are
			 * ignored.
			 */
			interrupts = <GIC_SPI 96 IRQ_TYPE_LEVEL_HIGH>,
				     <GIC_SPI 97 IRQ_TYPE_LEVEL_HIGH>,
				     <GIC_SPI 99 IRQ_TYPE_LEVEL_HIGH>,
				     <GIC_SPI 100 IRQ_TYPE_LEVEL_HIGH>,
				     <GIC_SPI 101 IRQ_TYPE_LEVEL_HIGH>,
				     <GIC_SPI 102 IRQ_TYPE_LEVEL_HIGH>,
				     <GIC_SPI 103 IRQ_TYPE_LEVEL_HIGH>,
				     <GIC_SPI 104 IRQ_TYPE_LEVEL_HIGH>,
				     <GIC_SPI 105 IRQ_TYPE_LEVEL_HIGH>,
				     <GIC_SPI 106 IRQ_TYPE_LEVEL_HIGH>,
				     <GIC_SPI 107 IRQ_TYPE_LEVEL_HIGH>,
				     <GIC_SPI 98 IRQ_TYPE_LEVEL_HIGH>;
			interrupt-names = "gp",
					  "gpmmu",
					  "pp",
					  "pp0",
					  "ppmmu0",
					  "pp1",
					  "ppmmu1",
					  "pp2",
					  "ppmmu2",
					  "pp3",
					  "ppmmu3",
					  "pmu";
			clocks = <&ccu CLK_BUS_GPU>, <&ccu CLK_GPU>;
			clock-names = "bus", "core";
			resets = <&ccu RST_BUS_GPU>;

			assigned-clocks = <&ccu CLK_GPU>;
			assigned-clock-rates = <384000000>;
		};
	};
};

&ccu {
	compatible = "allwinner,sun50i-h5-ccu";
};

&display_clocks {
	compatible = "allwinner,sun50i-h5-de2-clk";
};

&mmc0 {
	compatible = "allwinner,sun50i-h5-mmc",
		     "allwinner,sun50i-a64-mmc";
	clocks = <&ccu CLK_BUS_MMC0>, <&ccu CLK_MMC0>;
	clock-names = "ahb", "mmc";
};

&mmc1 {
	compatible = "allwinner,sun50i-h5-mmc",
		     "allwinner,sun50i-a64-mmc";
	clocks = <&ccu CLK_BUS_MMC1>, <&ccu CLK_MMC1>;
	clock-names = "ahb", "mmc";
};

&mmc2 {
	compatible = "allwinner,sun50i-h5-emmc",
		     "allwinner,sun50i-a64-emmc";
	clocks = <&ccu CLK_BUS_MMC2>, <&ccu CLK_MMC2>;
	clock-names = "ahb", "mmc";
};

&pio {
	interrupts = <GIC_SPI 11 IRQ_TYPE_LEVEL_HIGH>,
		     <GIC_SPI 17 IRQ_TYPE_LEVEL_HIGH>,
		     <GIC_SPI 23 IRQ_TYPE_LEVEL_HIGH>;
	compatible = "allwinner,sun50i-h5-pinctrl";
};

&rtc {
	compatible = "allwinner,sun50i-h5-rtc";
<<<<<<< HEAD
=======
};

&sid {
	compatible = "allwinner,sun50i-h5-sid";
>>>>>>> 0ecfebd2
};<|MERGE_RESOLUTION|>--- conflicted
+++ resolved
@@ -208,11 +208,8 @@
 
 &rtc {
 	compatible = "allwinner,sun50i-h5-rtc";
-<<<<<<< HEAD
-=======
 };
 
 &sid {
 	compatible = "allwinner,sun50i-h5-sid";
->>>>>>> 0ecfebd2
 };