--- conflicted
+++ resolved
@@ -662,8 +662,6 @@
 	return ret;
 }
 
-<<<<<<< HEAD
-=======
 static int tcf_action_destroy_1(struct tc_action *a, int bind)
 {
 	struct tc_action *actions[] = { a, NULL };
@@ -671,7 +669,6 @@
 	return tcf_action_destroy(actions, bind);
 }
 
->>>>>>> f9885ef8
 static int tcf_action_put(struct tc_action *p)
 {
 	return __tcf_action_put(p, false);
@@ -891,27 +888,16 @@
 	if (TC_ACT_EXT_CMP(a->tcfa_action, TC_ACT_GOTO_CHAIN)) {
 		err = tcf_action_goto_chain_init(a, tp);
 		if (err) {
-<<<<<<< HEAD
-			struct tc_action *actions[] = { a, NULL };
-
-			tcf_action_destroy(actions, bind);
-=======
 			tcf_action_destroy_1(a, bind);
->>>>>>> f9885ef8
 			NL_SET_ERR_MSG(extack, "Failed to init TC action chain");
 			return ERR_PTR(err);
 		}
 	}
 
 	if (!tcf_action_valid(a->tcfa_action)) {
-<<<<<<< HEAD
-		NL_SET_ERR_MSG(extack, "invalid action value, using TC_ACT_UNSPEC instead");
-		a->tcfa_action = TC_ACT_UNSPEC;
-=======
 		tcf_action_destroy_1(a, bind);
 		NL_SET_ERR_MSG(extack, "Invalid control action value");
 		return ERR_PTR(-EINVAL);
->>>>>>> f9885ef8
 	}
 
 	return a;
@@ -1193,10 +1179,7 @@
 		struct tcf_idrinfo *idrinfo = a->idrinfo;
 		u32 act_index = a->tcfa_index;
 
-<<<<<<< HEAD
-=======
 		actions[i] = NULL;
->>>>>>> f9885ef8
 		if (tcf_action_put(a)) {
 			/* last reference, action was deleted concurrently */
 			module_put(ops->owner);
@@ -1208,10 +1191,6 @@
 			if (ret < 0)
 				return ret;
 		}
-<<<<<<< HEAD
-		actions[i] = NULL;
-=======
->>>>>>> f9885ef8
 	}
 	return 0;
 }
